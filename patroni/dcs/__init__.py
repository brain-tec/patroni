--- conflicted
+++ resolved
@@ -464,12 +464,8 @@
     :param sync: reference to `SyncState` object, last observed synchronous replication state.
     :param history: reference to `TimelineHistory` object
     :param slots: state of permanent logical replication slots on the primary in the format: {"slot_name": int}
-<<<<<<< HEAD
-    :param workers: workers of the Citus cluster, optional. Format: {int(group): Cluster()}
-=======
     :param failsafe: failsafe topology. Node is allowed to become the leader only if its name is found in this list.
->>>>>>> 2ea03578
-    """
+    :param workers: workers of the Citus cluster, optional. Format: {int(group): Cluster()}"""
 
     def __new__(cls, *args):
         # Make workers argument optional
