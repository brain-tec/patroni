--- conflicted
+++ resolved
@@ -172,7 +172,14 @@
         self.assertTrue(self.c.ignore_replication_slot({'name': 'citus_shard_split_slot_1_2_3',
                                                         'type': 'logical', 'database': 'citus', 'plugin': 'citus'}))
 
-<<<<<<< HEAD
+    @patch('patroni.postgresql.mpp.citus.logger.debug')
+    @patch('patroni.postgresql.mpp.citus.connect', psycopg_connect)
+    @patch('patroni.postgresql.mpp.citus.quote_ident', Mock())
+    def test_bootstrap_duplicate_database(self, mock_logger):
+        self.c.bootstrap()
+        mock_logger.assert_called_once()
+        self.assertTrue(mock_logger.call_args[0][0].startswith('Exception when creating database'))
+
 
 class TestGroupTransition(unittest.TestCase):
     nodeid = 100
@@ -377,13 +384,4 @@
         expected = PgDistGroup(0, {PgDistNode('4', 5432, 'secondary', nodeid=2),
                                    PgDistNode('3', 5432, 'primary', nodeid=1)})
         self.check_transitions(old, new, ["citus_update_node(1, '3', 5432)", "citus_update_node(2, '4', 5432)"])
-        self.assertTrue(new.equals(expected, True))
-=======
-    @patch('patroni.postgresql.mpp.citus.logger.debug')
-    @patch('patroni.postgresql.mpp.citus.connect', psycopg_connect)
-    @patch('patroni.postgresql.mpp.citus.quote_ident', Mock())
-    def test_bootstrap_duplicate_database(self, mock_logger):
-        self.c.bootstrap()
-        mock_logger.assert_called_once()
-        self.assertTrue(mock_logger.call_args[0][0].startswith('Exception when creating database'))
->>>>>>> 4e5b2ee2
+        self.assertTrue(new.equals(expected, True))