--- conflicted
+++ resolved
@@ -101,13 +101,9 @@
 
     @property
     def is_synchronous_mode(self) -> bool:
-<<<<<<< HEAD
-        """``True`` if synchronous replication is requested."""
-        return self.check_mode('synchronous_mode') is True or self.is_quorum_commit_mode
-=======
         """``True`` if synchronous replication is requested and it is not a standby cluster config."""
-        return self.check_mode('synchronous_mode') and not self.is_standby_cluster
->>>>>>> 9b8c40a6
+        return (self.check_mode('synchronous_mode') is True or self.is_quorum_commit_mode) \
+            and not self.is_standby_cluster
 
     @property
     def is_synchronous_mode_strict(self) -> bool:
