--- conflicted
+++ resolved
@@ -220,13 +220,8 @@
     @patch.object(Postgresql, 'is_primary', Mock(return_value=False))
     def test__ensure_logical_slots_replica(self):
         self.p.set_role('replica')
-<<<<<<< HEAD
-
         self.cluster.status.slots['ls'] = 800
-=======
-        self.cluster.status.slots['ls'] = 800
-
->>>>>>> ace4475e
+
         with patch.object(SlotsHandler, 'check_logical_slots_readiness', Mock(return_value=False)):
             self.assertEqual(self.s.sync_replication_slots(self.cluster, self.tags), [])
 
