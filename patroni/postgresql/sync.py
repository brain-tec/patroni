import logging
import re
import time

from copy import deepcopy
from typing import Collection, List, NamedTuple, Optional, TYPE_CHECKING

from ..collections import CaseInsensitiveDict, CaseInsensitiveSet
from ..dcs import Cluster
from ..psycopg import quote_ident as _quote_ident
if TYPE_CHECKING:  # pragma: no cover
    from . import Postgresql

logger = logging.getLogger(__name__)

SYNC_STANDBY_NAME_RE = re.compile(r'^[A-Za-z_][A-Za-z_0-9\$]*$')
SYNC_REP_PARSER_RE = re.compile(r"""
           (?P<first> [fF][iI][rR][sS][tT] )
         | (?P<any> [aA][nN][yY] )
         | (?P<space> \s+ )
         | (?P<ident> [A-Za-z_][A-Za-z_0-9\$]* )
         | (?P<dquot> " (?: [^"]+ | "" )* " )
         | (?P<star> [*] )
         | (?P<num> \d+ )
         | (?P<comma> , )
         | (?P<parenstart> \( )
         | (?P<parenend> \) )
         | (?P<JUNK> . )
        """, re.X)


def quote_ident(value: str) -> str:
    """Very simplified version of `psycopg` :func:`quote_ident` function."""
    return value if SYNC_STANDBY_NAME_RE.match(value) else _quote_ident(value)


class _SSN(NamedTuple):
    """class representing "synchronous_standby_names" value after parsing.

    :ivar sync_type: possible values: 'off', 'priority', 'quorum'
    :ivar has_star: is set to `True` if "synchronous_standby_names" contains '*'
    :ivar num: how many nodes are required to be synchronous
    :ivar members: collection of standby names listed in "synchronous_standby_names"
    """
    sync_type: str
    has_star: bool
    num: int
    members: CaseInsensitiveSet


_EMPTY_SSN = _SSN('off', False, 0, CaseInsensitiveSet())


def parse_sync_standby_names(value: str) -> _SSN:
    """Parse postgresql synchronous_standby_names to constituent parts.

    :param value: the value of `synchronous_standby_names`
    :returns: :class:`_SSN` object
    :raises `ValueError`: if the configuration value can not be parsed

    >>> parse_sync_standby_names('').sync_type
    'off'

    >>> parse_sync_standby_names('FiRsT').sync_type
    'priority'

    >>> 'first' in parse_sync_standby_names('FiRsT').members
    True

    >>> set(parse_sync_standby_names('"1"').members)
    {'1'}

    >>> parse_sync_standby_names(' a , b ').members == {'a', 'b'}
    True

    >>> parse_sync_standby_names(' a , b ').num
    1

    >>> parse_sync_standby_names('ANY 4("a",*,b)').has_star
    True

    >>> parse_sync_standby_names('ANY 4("a",*,b)').num
    4

    >>> parse_sync_standby_names('1')  # doctest: +IGNORE_EXCEPTION_DETAIL
    Traceback (most recent call last):
        ...
    ValueError: Unparseable synchronous_standby_names value

    >>> parse_sync_standby_names('a,')  # doctest: +IGNORE_EXCEPTION_DETAIL
    Traceback (most recent call last):
        ...
    ValueError: Unparseable synchronous_standby_names value

    >>> parse_sync_standby_names('ANY 4("a" b,"c c")')  # doctest: +IGNORE_EXCEPTION_DETAIL
    Traceback (most recent call last):
        ...
    ValueError: Unparseable synchronous_standby_names value

    >>> parse_sync_standby_names('FIRST 4("a",)')  # doctest: +IGNORE_EXCEPTION_DETAIL
    Traceback (most recent call last):
        ...
    ValueError: Unparseable synchronous_standby_names value

    >>> parse_sync_standby_names('2 (,)')  # doctest: +IGNORE_EXCEPTION_DETAIL
    Traceback (most recent call last):
        ...
    ValueError: Unparseable synchronous_standby_names value
    """
    tokens = [(m.lastgroup, m.group(0), m.start())
              for m in SYNC_REP_PARSER_RE.finditer(value)
              if m.lastgroup != 'space']
    if not tokens:
        return deepcopy(_EMPTY_SSN)

    if [t[0] for t in tokens[0:3]] == ['any', 'num', 'parenstart'] and tokens[-1][0] == 'parenend':
        sync_type = 'quorum'
        num = int(tokens[1][1])
        synclist = tokens[3:-1]
    elif [t[0] for t in tokens[0:3]] == ['first', 'num', 'parenstart'] and tokens[-1][0] == 'parenend':
        sync_type = 'priority'
        num = int(tokens[1][1])
        synclist = tokens[3:-1]
    elif [t[0] for t in tokens[0:2]] == ['num', 'parenstart'] and tokens[-1][0] == 'parenend':
        sync_type = 'priority'
        num = int(tokens[0][1])
        synclist = tokens[2:-1]
    else:
        sync_type = 'priority'
        num = 1
        synclist = tokens

    has_star = False
    members = CaseInsensitiveSet()
    for i, (a_type, a_value, a_pos) in enumerate(synclist):
        if i % 2 == 1:  # odd elements are supposed to be commas
            if len(synclist) == i + 1:  # except the last token
                raise ValueError("Unparseable synchronous_standby_names value %r: Unexpected token %s %r at %d" %
                                 (value, a_type, a_value, a_pos))
            if a_type != 'comma':
                raise ValueError("Unparseable synchronous_standby_names value %r: ""Got token %s %r while"
                                 " expecting comma at %d" % (value, a_type, a_value, a_pos))
        elif a_type in {'ident', 'first', 'any'}:
            members.add(a_value)
        elif a_type == 'star':
            members.add(a_value)
            has_star = True
        elif a_type == 'dquot':
            members.add(a_value[1:-1].replace('""', '"'))
        else:
            raise ValueError("Unparseable synchronous_standby_names value %r: Unexpected token %s %r at %d" %
                             (value, a_type, a_value, a_pos))
    return _SSN(sync_type, has_star, num, members)


class _SyncState(NamedTuple):
    """Class representing the current synchronous state.

    :ivar sync_type: possible values: 'off', 'priority', 'quorum'
    :ivar numsync: how many nodes are required to be synchronous (according to ``synchronous_standby_names``).
                   Is ``0`` if ``synchronous_standby_names`` value is invalid or contains ``*``.
    :ivar numsync_confirmed: how many nodes are known to be synchronous according to the ``pg_stat_replication``
                             view. Only nodes that caught up with the ``SyncHandler._primary_flush_lsn` are counted.
    :ivar sync: collection of synchronous node names. In case of quorum commit all nodes listed
                in ``synchronous_standby_names``, otherwise nodes that are confirmed to be synchronous according
                to the `pg_stat_replication` view.
    :ivar active: collection of node names that are streaming and have no restrictions to become synchronous.
    """
    sync_type: str
    numsync: int
    numsync_confirmed: int
    sync: CaseInsensitiveSet
    active: CaseInsensitiveSet


class _Replica(NamedTuple):
    """Class representing a single replica that is eligible to be synchronous.

    Attributes are taken from ``pg_stat_replication`` view and respective ``Cluster.members``.

    :ivar pid: PID of walsender process.
    :ivar application_name: matches with the ``Member.name``.
    :ivar sync_state: possible values are: ``async``, ``potential``, ``quorum``, and ``sync``.
    :ivar lsn: ``write_lsn``, ``flush_lsn``, or ``replay_lsn``, depending on the value of ``synchronous_commit`` GUC.
    :ivar nofailover: whether the corresponding member has ``nofailover`` tag set to ``True``.
    """
    pid: int
    application_name: str
    sync_state: str
    lsn: int
    nofailover: bool


class _ReplicaList(List[_Replica]):
    """A collection of :class:``_Replica`` objects.

    Values are reverse ordered by ``_Replica.sync_state`` and ``_Replica.lsn``.
    That is, first there will be replicas that have ``sync_state`` == ``sync``, even if they are not
    the most up-to-date in term of write/flush/replay LSN. It helps to keep the result of chosing new
    synchronous nodes consistent in case if a synchronous standby member is slowed down OR async node
    is receiving changes faster than the sync member. Such cases would trigger sync standby member
    swapping, but only if lag on this member is exceeding a threshold (``maximum_lag_on_syncnode``).

    :ivar max_lsn: maximum value of ``_Replica.lsn`` among all values. In case if there is just one
                   element in the list we take value of ``pg_current_wal_flush_lsn()``.
    """

    def __init__(self, postgresql: 'Postgresql', cluster: Cluster) -> None:
        """Create :class:``_ReplicaList`` object.

        :param postgresql: reference to :class:``Postgresql`` object.
        :param cluster: currently known cluster state from DCS.
        """
        super().__init__()

        # We want to prioritize candidates based on `write_lsn``, ``flush_lsn``, or ``replay_lsn``.
        # Which column exactly to pick depends on the values of ``synchronous_commit`` GUC.
        sort_col = {
            'remote_apply': 'replay',
            'remote_write': 'write'
        }.get(postgresql.synchronous_commit(), 'flush') + '_lsn'

        members = CaseInsensitiveDict({m.name: m for m in cluster.members})
        for row in postgresql.pg_stat_replication():
            member = members.get(row['application_name'])

            # We want to consider only rows from ``pg_stat_replication` that:
            # 1. are known to be streaming (write/flush/replay LSN are not NULL).
            # 2. can be mapped to a ``Member`` of the ``Cluster``:
            #   a. ``Member`` doesn't have ``nosync`` tag set;
            #   b. PostgreSQL on the member is known to be running and accepting client connections.
            if member and row[sort_col] is not None and member.is_running and not member.tags.get('nosync', False):
                self.append(_Replica(row['pid'], row['application_name'],
                                     row['sync_state'], row[sort_col], bool(member.nofailover)))

        # Prefer replicas that are in state ``sync`` and with higher values of ``write``/``flush``/``replay`` LSN.
        self.sort(key=lambda r: (r.sync_state, r.lsn), reverse=True)

        # When checking ``maximum_lag_on_syncnode`` we want to compare with the most
        # up-to-date replica otherwise with cluster LSN if there is only one replica.
        self.max_lsn = max(self, key=lambda x: x.lsn).lsn if len(self) > 1 else postgresql.last_operation()


class SyncHandler(object):
    """Class responsible for working with the `synchronous_standby_names`.

    Sync standbys are chosen based on their state in `pg_stat_replication`.
    When `synchronous_standby_names` is changed we memorize the `_primary_flush_lsn`
    and the `current_state()` method will count newly added names as "sync" only when
    they reached memorized LSN and also reported as "sync" by `pg_stat_replication`"""

    def __init__(self, postgresql: 'Postgresql') -> None:
        self._postgresql = postgresql
        self._synchronous_standby_names = ''  # last known value of synchronous_standby_names
        self._ssn_data = deepcopy(_EMPTY_SSN)
        self._primary_flush_lsn = 0
        # "sync" replication connections, that were verified to reach self._primary_flush_lsn at some point
        self._ready_replicas = CaseInsensitiveDict({})  # keys: member names, values: connection pids

    def _handle_synchronous_standby_names_change(self) -> None:
        """Handles changes of "synchronous_standby_names" GUC.

        If "synchronous_standby_names" was changed, we need to check that newly added replicas have
        reached `self._primary_flush_lsn`. Only after that they could be counted as synchronous.
        """
        synchronous_standby_names = self._postgresql.synchronous_standby_names()
        if synchronous_standby_names == self._synchronous_standby_names:
            return

        self._synchronous_standby_names = synchronous_standby_names
        try:
            self._ssn_data = parse_sync_standby_names(synchronous_standby_names)
        except ValueError as e:
            logger.warning('%s', e)
            self._ssn_data = deepcopy(_EMPTY_SSN)

        # Invalidate cache of "sync" connections
        for app_name in list(self._ready_replicas.keys()):
            if app_name not in self._ssn_data.members:
                del self._ready_replicas[app_name]

        # Newly connected replicas will be counted as sync only when reached self._primary_flush_lsn
        self._primary_flush_lsn = self._postgresql.last_operation()
        # Ensure some WAL traffic to move replication
        self._postgresql.query("""DO $$
BEGIN
    SET local synchronous_commit = 'off';
    PERFORM * FROM pg_catalog.txid_current();
END;$$""")
        self._postgresql.reset_cluster_info_state(None)  # Reset internal cache to query fresh values

    def _process_replica_readiness(self, cluster: Cluster, replica_list: _ReplicaList) -> None:
        """Flags replicas as truly "synchronous" when they have caught up with ``_primary_flush_lsn``.

        :param cluster: current cluster topology from DCS
        :param replica_list: collection of replicas that we want to evaluate.
        """
        if TYPE_CHECKING:  # pragma: no cover
            assert self._postgresql.global_config is not None
        for replica in replica_list:
            # if standby name is listed in the /sync key we can count it as synchronous, otherwise
            # it becomes really synchronous when sync_state = 'sync' and it is known that it managed to catch up
            if replica.application_name not in self._ready_replicas\
<<<<<<< HEAD
                    and replica.application_name in self._ssn_data.members:
                if self._postgresql.global_config.is_quorum_commit_mode:
                    # When quorum commit is enabled we can't check against cluster.sync because nodes
                    # are written there when at least one of them caught up with _primary_flush_lsn.
                    if replica.lsn >= self._primary_flush_lsn\
                            and (replica.sync_state == 'quorum'
                                 or (not self._postgresql.supports_quorum_commit
                                     and replica.sync_state in ('sync', 'potential'))):
                        self._ready_replicas[replica.application_name] = replica.pid
                elif cluster.sync.matches(replica.application_name)\
                        or replica.sync_state == 'sync' and replica.lsn >= self._primary_flush_lsn:
                    # if standby name is listed in the /sync key we can count it as synchronous, otherwise it becomes
                    # "really" synchronous when sync_state = 'sync' and we known that it managed to catch up
                    self._ready_replicas[replica.application_name] = replica.pid

    def current_state(self, cluster: Cluster) -> _SyncState:
        """Finds best candidates to be the synchronous standbys.
=======
                    and replica.application_name in self._ssn_data.members\
                    and (cluster.sync.matches(replica.application_name)
                         or replica.sync_state == 'sync' and replica.lsn >= self._primary_flush_lsn):
                self._ready_replicas[replica.application_name] = replica.pid

    def current_state(self, cluster: Cluster) -> Tuple[CaseInsensitiveSet, CaseInsensitiveSet]:
        """Find the best candidates to be the synchronous standbys.
>>>>>>> 4138d0b8

        Current synchronous standby is always preferred, unless it has disconnected or does not want to be a
        synchronous standby any longer.

        Standbys are selected based on values from the global configuration:
<<<<<<< HEAD
=======

        - `maximum_lag_on_syncnode`: would help swapping unhealthy sync replica in case if it stops
          responding (or hung). Please set the value high enough so it won't unncessarily swap sync
          standbys during high loads. Any value less or equal of 0 keeps the behavior backward compatible.
          Please note that it will not also swap sync standbys in case where all replicas are hung.
        - `synchronous_node_count`: controlls how many nodes should be set as synchronous.
>>>>>>> 4138d0b8

            - ``maximum_lag_on_syncnode``: would help swapping unhealthy sync replica in case it stops
              responding (or hung). Please set the value high enough, so it won't unnecessarily swap sync
              standbys during high loads. Any value less or equal to ``0`` keeps the behavior backwards compatible.
              Please note that it will also not swap sync standbys when all replicas are hung.

            - ``synchronous_node_count``: controls how many nodes should be set as synchronous.

        :param cluster: current cluster topology from DCS

        :returns: current synchronous replication state as a :class:`_SyncState` object
        """
        self._handle_synchronous_standby_names_change()

        replica_list = _ReplicaList(self._postgresql, cluster)
        self._process_replica_readiness(cluster, replica_list)

        active = CaseInsensitiveSet()
        sync_nodes = CaseInsensitiveSet()
        numsync_confirmed = 0

        if TYPE_CHECKING:  # pragma: no cover
            assert self._postgresql.global_config is not None
        sync_node_count = self._postgresql.global_config.synchronous_node_count\
            if self._postgresql.supports_multiple_sync else 1
        sync_node_maxlag = self._postgresql.global_config.maximum_lag_on_syncnode

        # Prefer members without nofailover tag. We are relying on the fact that sorts are guaranteed to be stable.
        for replica in sorted(replica_list, key=lambda x: x.nofailover):
            if sync_node_maxlag <= 0 or replica_list.max_lsn - replica.lsn <= sync_node_maxlag:
                if self._postgresql.global_config.is_quorum_commit_mode:
                    # add nodes with nofailover tag only to get enough "active" nodes
                    if not replica.nofailover or len(active) < sync_node_count:
                        if replica.application_name in self._ready_replicas:
                            numsync_confirmed += 1
                        active.add(replica.application_name)
                else:
                    active.add(replica.application_name)
                    if replica.sync_state == 'sync' and replica.application_name in self._ready_replicas:
                        sync_nodes.add(replica.application_name)
                        numsync_confirmed += 1
                    if len(active) >= sync_node_count:
                        break

        if self._postgresql.global_config.is_quorum_commit_mode:
            sync_nodes = CaseInsensitiveSet() if self._ssn_data.has_star else self._ssn_data.members

        return _SyncState(
            self._ssn_data.sync_type,
            0 if self._ssn_data.has_star else self._ssn_data.num,
            numsync_confirmed,
            sync_nodes,
            active)

    def set_synchronous_standby_names(self, sync: Collection[str], num: Optional[int] = None) -> None:
        """Constructs and sets ``synchronous_standby_names`` GUC value.

        :param sync: set of nodes to sync to
        :param num: specifies number of nodes to sync to. The *num* is set only in case if quorum commit is enabled
        """
        # Special case. If sync nodes set is empty but requested num of sync nodes >= 1
        # we want to set synchronous_standby_names to '*'
        has_asterisk = '*' in sync or num and num >= 1 and not sync
        if has_asterisk:
            sync = ['*']
        else:
            sync = [quote_ident(x) for x in sorted(sync)]

        if self._postgresql.supports_multiple_sync and len(sync) > 1:
            if num is None:
                num = len(sync)
            sync_param = ','.join(sync)
        else:
            sync_param = next(iter(sync), None)

        if TYPE_CHECKING:  # pragma: no cover
            assert self._postgresql.global_config is not None

        if self._postgresql.global_config.is_quorum_commit_mode and sync or\
                self._postgresql.supports_multiple_sync and len(sync) > 1:
            prefix = 'ANY ' if self._postgresql.global_config.is_quorum_commit_mode\
                and self._postgresql.supports_quorum_commit else ''
            sync_param = f'{prefix}{num} ({sync_param})'

        if not (self._postgresql.config.set_synchronous_standby_names(sync_param)
                and self._postgresql.state == 'running' and self._postgresql.is_primary()) or has_asterisk:
            return

        time.sleep(0.1)  # Usualy it takes 1ms to reload postgresql.conf, but we will give it 100ms

        # Reset internal cache to query fresh values
        self._postgresql.reset_cluster_info_state(None)

        # timeline == 0 -- indicates that this is the replica
        if self._postgresql.get_primary_timeline() > 0:
            self._handle_synchronous_standby_names_change()<|MERGE_RESOLUTION|>--- conflicted
+++ resolved
@@ -301,7 +301,6 @@
             # if standby name is listed in the /sync key we can count it as synchronous, otherwise
             # it becomes really synchronous when sync_state = 'sync' and it is known that it managed to catch up
             if replica.application_name not in self._ready_replicas\
-<<<<<<< HEAD
                     and replica.application_name in self._ssn_data.members:
                 if self._postgresql.global_config.is_quorum_commit_mode:
                     # When quorum commit is enabled we can't check against cluster.sync because nodes
@@ -318,30 +317,12 @@
                     self._ready_replicas[replica.application_name] = replica.pid
 
     def current_state(self, cluster: Cluster) -> _SyncState:
-        """Finds best candidates to be the synchronous standbys.
-=======
-                    and replica.application_name in self._ssn_data.members\
-                    and (cluster.sync.matches(replica.application_name)
-                         or replica.sync_state == 'sync' and replica.lsn >= self._primary_flush_lsn):
-                self._ready_replicas[replica.application_name] = replica.pid
-
-    def current_state(self, cluster: Cluster) -> Tuple[CaseInsensitiveSet, CaseInsensitiveSet]:
         """Find the best candidates to be the synchronous standbys.
->>>>>>> 4138d0b8
 
         Current synchronous standby is always preferred, unless it has disconnected or does not want to be a
         synchronous standby any longer.
 
         Standbys are selected based on values from the global configuration:
-<<<<<<< HEAD
-=======
-
-        - `maximum_lag_on_syncnode`: would help swapping unhealthy sync replica in case if it stops
-          responding (or hung). Please set the value high enough so it won't unncessarily swap sync
-          standbys during high loads. Any value less or equal of 0 keeps the behavior backward compatible.
-          Please note that it will not also swap sync standbys in case where all replicas are hung.
-        - `synchronous_node_count`: controlls how many nodes should be set as synchronous.
->>>>>>> 4138d0b8
 
             - ``maximum_lag_on_syncnode``: would help swapping unhealthy sync replica in case it stops
               responding (or hung). Please set the value high enough, so it won't unnecessarily swap sync
