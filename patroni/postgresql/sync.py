import logging
import re
import time

from copy import deepcopy
from typing import Collection, Iterator, List, NamedTuple, Optional, Tuple, TYPE_CHECKING

from ..collections import CaseInsensitiveDict, CaseInsensitiveSet
from ..dcs import Cluster
from ..psycopg import quote_ident as _quote_ident
if TYPE_CHECKING:  # pragma: no cover
    from . import Postgresql

logger = logging.getLogger(__name__)

SYNC_STANDBY_NAME_RE = re.compile(r'^[A-Za-z_][A-Za-z_0-9\$]*$')
SYNC_REP_PARSER_RE = re.compile(r"""
           (?P<first> [fF][iI][rR][sS][tT] )
         | (?P<any> [aA][nN][yY] )
         | (?P<space> \s+ )
         | (?P<ident> [A-Za-z_][A-Za-z_0-9\$]* )
         | (?P<dquot> " (?: [^"]+ | "" )* " )
         | (?P<star> [*] )
         | (?P<num> \d+ )
         | (?P<comma> , )
         | (?P<parenstart> \( )
         | (?P<parenend> \) )
         | (?P<JUNK> . )
        """, re.X)


def quote_ident(value: str) -> str:
    """Very simplified version of `psycopg` :func:`quote_ident` function."""
    return value if SYNC_STANDBY_NAME_RE.match(value) else _quote_ident(value)


class _SSN(NamedTuple):
    """class representing "synchronous_standby_names" value after parsing.

    :ivar sync_type: possible values: 'off', 'priority', 'quorum'
    :ivar has_star: is set to `True` if "synchronous_standby_names" contains '*'
    :ivar num: how many nodes are required to be synchronous
    :ivar members: collection of standby names listed in "synchronous_standby_names"
    """
    sync_type: str
    has_star: bool
    num: int
    members: CaseInsensitiveSet


_EMPTY_SSN = _SSN('off', False, 0, CaseInsensitiveSet())


def parse_sync_standby_names(value: str) -> _SSN:
    """Parse postgresql synchronous_standby_names to constituent parts.

    :param value: the value of `synchronous_standby_names`
    :returns: :class:`_SSN` object
    :raises `ValueError`: if the configuration value can not be parsed

    >>> parse_sync_standby_names('').sync_type
    'off'

    >>> parse_sync_standby_names('FiRsT').sync_type
    'priority'

    >>> 'first' in parse_sync_standby_names('FiRsT').members
    True

    >>> set(parse_sync_standby_names('"1"').members)
    {'1'}

    >>> parse_sync_standby_names(' a , b ').members == {'a', 'b'}
    True

    >>> parse_sync_standby_names(' a , b ').num
    1

    >>> parse_sync_standby_names('ANY 4("a",*,b)').has_star
    True

    >>> parse_sync_standby_names('ANY 4("a",*,b)').num
    4

    >>> parse_sync_standby_names('1')  # doctest: +IGNORE_EXCEPTION_DETAIL
    Traceback (most recent call last):
        ...
    ValueError: Unparseable synchronous_standby_names value

    >>> parse_sync_standby_names('a,')  # doctest: +IGNORE_EXCEPTION_DETAIL
    Traceback (most recent call last):
        ...
    ValueError: Unparseable synchronous_standby_names value

    >>> parse_sync_standby_names('ANY 4("a" b,"c c")')  # doctest: +IGNORE_EXCEPTION_DETAIL
    Traceback (most recent call last):
        ...
    ValueError: Unparseable synchronous_standby_names value

    >>> parse_sync_standby_names('FIRST 4("a",)')  # doctest: +IGNORE_EXCEPTION_DETAIL
    Traceback (most recent call last):
        ...
    ValueError: Unparseable synchronous_standby_names value

    >>> parse_sync_standby_names('2 (,)')  # doctest: +IGNORE_EXCEPTION_DETAIL
    Traceback (most recent call last):
        ...
    ValueError: Unparseable synchronous_standby_names value
    """
    tokens = [(m.lastgroup, m.group(0), m.start())
              for m in SYNC_REP_PARSER_RE.finditer(value)
              if m.lastgroup != 'space']
    if not tokens:
        return deepcopy(_EMPTY_SSN)

    if [t[0] for t in tokens[0:3]] == ['any', 'num', 'parenstart'] and tokens[-1][0] == 'parenend':
        sync_type = 'quorum'
        num = int(tokens[1][1])
        synclist = tokens[3:-1]
    elif [t[0] for t in tokens[0:3]] == ['first', 'num', 'parenstart'] and tokens[-1][0] == 'parenend':
        sync_type = 'priority'
        num = int(tokens[1][1])
        synclist = tokens[3:-1]
    elif [t[0] for t in tokens[0:2]] == ['num', 'parenstart'] and tokens[-1][0] == 'parenend':
        sync_type = 'priority'
        num = int(tokens[0][1])
        synclist = tokens[2:-1]
    else:
        sync_type = 'priority'
        num = 1
        synclist = tokens

    has_star = False
    members = CaseInsensitiveSet()
    for i, (a_type, a_value, a_pos) in enumerate(synclist):
        if i % 2 == 1:  # odd elements are supposed to be commas
            if len(synclist) == i + 1:  # except the last token
                raise ValueError("Unparseable synchronous_standby_names value %r: Unexpected token %s %r at %d" %
                                 (value, a_type, a_value, a_pos))
            if a_type != 'comma':
                raise ValueError("Unparseable synchronous_standby_names value %r: ""Got token %s %r while"
                                 " expecting comma at %d" % (value, a_type, a_value, a_pos))
        elif a_type in {'ident', 'first', 'any'}:
            members.add(a_value)
        elif a_type == 'star':
            members.add(a_value)
            has_star = True
        elif a_type == 'dquot':
            members.add(a_value[1:-1].replace('""', '"'))
        else:
            raise ValueError("Unparseable synchronous_standby_names value %r: Unexpected token %s %r at %d" %
                             (value, a_type, a_value, a_pos))
    return _SSN(sync_type, has_star, num, members)


<<<<<<< HEAD
class _SyncState(NamedTuple):
    """Class representing the current synchronous state.

    :ivar sync_type: possible values: 'off', 'priority', 'quorum'
    :ivar numsync: how many nodes are required to be synchronous (according to ``synchronous_standby_names``).
                   Is ``0`` in case if ``synchronous_standby_names`` value is invalid or has ``*``.
    :ivar numsync_confirmed: how many nodes are known to be synchronous according to the ``pg_stat_replication``
                             view. Only nodes that caught up with the ``SyncHandler._primary_flush_lsn` are counted.
    :ivar sync: collection of synchronous node names. In case of quorum commit all nodes listed
                in ``synchronous_standby_names`` or nodes that are confirmed to be synchronous according
                to the `pg_stat_replication` view.
    :ivar active: collection of node names that are streaming and have no restrictions to become synchronous.
    """
    sync_type: str
    numsync: int
    numsync_confirmed: int
    sync: CaseInsensitiveSet
    active: CaseInsensitiveSet
=======
class _Replica(NamedTuple):
    """Class representing a single replica that is eligible to be synchronous.

    Attributes are taken from ``pg_stat_replication`` view and respective ``Cluster.members``.

    :ivar pid: PID of walsender process.
    :ivar application_name: matches with the ``Member.name``.
    :ivar sync_state: possible values are: ``async``, ``potential``, ``quorum``, and ``sync``.
    :ivar lsn: ``write_lsn``, ``flush_lsn``, or ``replay_lsn``, depending on the value of ``synchronous_commit`` GUC.
    :ivar nofailover: whether the corresponding member has ``nofailover`` tag set to ``True``.
    """
    pid: int
    application_name: str
    sync_state: str
    lsn: int
    nofailover: bool


class _ReplicaList(List[_Replica]):
    """A collection of :class:``_Replica`` objects.

    Values are reverse ordered by ``_Replica.sync_state`` and ``_Replica.lsn``.
    That is, first there will be replicas that have ``sync_state`` == ``sync``, even if they are not
    the most up-to-date in term of write/flush/replay LSN. It helps to keep the result of chosing new
    synchronous nodes consistent in case if a synchronous standby member is slowed down OR async node
    is receiving changes faster than the sync member. Such cases would trigger sync standby member
    swapping, but only if lag on this member is exceeding a threshold (``maximum_lag_on_syncnode``).

    :ivar max_lsn: maximum value of ``_Replica.lsn`` among all values. In case if there is just one
                   element in the list we take value of ``pg_current_wal_lsn()``.
    """

    def __init__(self, postgresql: 'Postgresql', cluster: Cluster) -> None:
        """Create :class:``_ReplicaList`` object.

        :param postgresql: reference to :class:``Postgresql`` object.
        :param cluster: currently known cluster state from DCS.
        """
        super().__init__()

        # We want to prioritize candidates based on `write_lsn``, ``flush_lsn``, or ``replay_lsn``.
        # Which column exactly to pick depends on the values of ``synchronous_commit`` GUC.
        sort_col = {
            'remote_apply': 'replay',
            'remote_write': 'write'
        }.get(postgresql.synchronous_commit(), 'flush') + '_lsn'

        members = CaseInsensitiveDict({m.name: m for m in cluster.members})
        for row in postgresql.pg_stat_replication():
            member = members.get(row['application_name'])

            # We want to consider only rows from ``pg_stat_replication` that:
            # 1. are known to be streaming (write/flush/replay LSN are not NULL).
            # 2. can be mapped to a ``Member`` of the ``Cluster``:
            #   a. ``Member`` doesn't have ``nosync`` tag set;
            #   b. PostgreSQL on the member is known to be running and accepting client connections.
            if member and row[sort_col] is not None and member.is_running and not member.tags.get('nosync', False):
                self.append(_Replica(row['pid'], row['application_name'],
                                     row['sync_state'], row[sort_col], bool(member.nofailover)))

        # Prefer replicas that are in state ``sync`` and with higher values of ``write``/``flush``/``replay`` LSN.
        self.sort(key=lambda r: (r.sync_state, r.lsn), reverse=True)

        self.max_lsn = max(self, key=lambda x: x.lsn).lsn if len(self) > 1 else postgresql.last_operation()
>>>>>>> e4703d4f


class SyncHandler(object):
    """Class responsible for working with the `synchronous_standby_names`.

    Sync standbys are chosen based on their state in `pg_stat_replication`.
    When `synchronous_standby_names` is changed we memorize the `_primary_flush_lsn`
    and the `current_state()` method will count newly added names as "sync" only when
    they reached memorized LSN and also reported as "sync" by `pg_stat_replication`"""

    def __init__(self, postgresql: 'Postgresql') -> None:
        self._postgresql = postgresql
        self._synchronous_standby_names = ''  # last known value of synchronous_standby_names
        self._ssn_data = deepcopy(_EMPTY_SSN)
        self._primary_flush_lsn = 0
        # "sync" replication connections, that were verified to reach self._primary_flush_lsn at some point
        self._ready_replicas = CaseInsensitiveDict({})  # keys: member names, values: connection pids

    def _handle_synchronous_standby_names_change(self) -> None:
        """Handles changes of "synchronous_standby_names" GUC.

        If "synchronous_standby_names" was changed, we need to check that newly added replicas have
        reached `self._primary_flush_lsn`. Only after that they could be counted as synchronous.
        """
        synchronous_standby_names = self._postgresql.synchronous_standby_names()
        if synchronous_standby_names == self._synchronous_standby_names:
            return

        self._synchronous_standby_names = synchronous_standby_names
        try:
            self._ssn_data = parse_sync_standby_names(synchronous_standby_names)
        except ValueError as e:
            logger.warning('%s', e)
            self._ssn_data = deepcopy(_EMPTY_SSN)

        # Invalidate cache of "sync" connections
        for app_name in list(self._ready_replicas.keys()):
            if app_name not in self._ssn_data.members:
                del self._ready_replicas[app_name]

        # Newly connected replicas will be counted as sync only when reached self._primary_flush_lsn
        self._primary_flush_lsn = self._postgresql.last_operation()
        # Ensure some WAL traffic to move replication
        self._postgresql.query("""DO $$
BEGIN
    SET local synchronous_commit = 'off';
    PERFORM * FROM pg_catalog.txid_current();
END;$$""")
        self._postgresql.reset_cluster_info_state(None)  # Reset internal cache to query fresh values

<<<<<<< HEAD
    def _get_replica_list(self, cluster: Cluster) -> Iterator[Tuple[int, str, str, int, bool]]:
        """Yields candidates based on higher replay/write/flush LSN.
=======
    def _process_replica_readiness(self, cluster: Cluster, replica_list: _ReplicaList) -> None:
        """Flags replicas as truly "synchronous" when they have caught up with ``_primary_flush_lsn``.

        :param cluster: current cluster topology from DCS
        :param replica_list: collection of replicas that we want to evaluate.
        """
        for replica in replica_list:
            # if standby name is listed in the /sync key we can count it as synchronous, otherwise
            # it becomes really synchronous when sync_state = 'sync' and it is known that it managed to catch up
            if replica.application_name not in self._ready_replicas\
                    and replica.application_name in self._ssn_data.members\
                    and (cluster.sync.matches(replica.application_name)
                         or replica.sync_state == 'sync' and replica.lsn >= self._primary_flush_lsn):
                self._ready_replicas[replica.application_name] = replica.pid

    def current_state(self, cluster: Cluster) -> Tuple[CaseInsensitiveSet, CaseInsensitiveSet]:
        """Finds best candidates to be the synchronous standbys.
>>>>>>> e4703d4f

        .. note::
            Tuples are ordered by ``sync_state`` and LSN fields in reverse, so nodes that are already synchronous or
            have higher LSN values are preferred. Replicas that are streaming, but don't have a ``running`` ``state``
            or are tagged with ``nofailover`` tag in DCS, are skipped.

        :param cluster: current cluster topology from DCS.

        :yields: tuples composed of:

            * ``pid`` - PID of the walsender process
            * ``member name`` - matches with the ``application_name```
            * ``sync_state`` - one of (``async``, ``potential``, ``quorum``, ``sync``)
            * ``LSN`` - ``write_lsn``, ``flush_lsn``, or ``replica_lsn``, depending on the value of
              ``synchronous_commit`` GUC
            * ``nofailover`` - whether the member has ``nofailover`` tag set
        """

<<<<<<< HEAD
        # What column from pg_stat_replication we want to sort on? Choose based on ``synchronous_commit`` value.
        sort_col = {
            'remote_apply': 'replay',
            'remote_write': 'write'
        }.get(self._postgresql.synchronous_commit(), 'flush') + '_lsn'
        pg_stat_replication = [(r['pid'], r['application_name'], r['sync_state'], r[sort_col])
                               for r in self._postgresql.pg_stat_replication()
                               if r[sort_col] is not None]

        members = CaseInsensitiveDict({m.name: m for m in cluster.members})

        # pg_stat_replication.sync_state has 4 possible states - async, potential, quorum, sync.
        # That is, alphabetically they are in the reversed order of priority.
        # Since we are doing reversed sort on (sync_state, lsn) tuples, it helps to keep the result
        # consistent in case if a synchronous standby member is slowed down OR async node receiving
        # changes faster than the sync member (very rare but possible).
        # Such cases would trigger sync standby member swapping, but only if lag on a sync node exceeding a threshold.
        for pid, app_name, sync_state, replica_lsn in sorted(pg_stat_replication, key=lambda r: r[2:4], reverse=True):
            member = members.get(app_name)
            if member and member.is_running and not member.tags.get('nosync', False):
                yield pid, member.name, sync_state, replica_lsn, bool(member.nofailover)

    def _process_replica_readiness(self, cluster: Cluster, replica_list: List[Tuple[int, str, str, int, bool]]) -> None:
        """Flags replicas as truly "synchronous" when they have caught up with "_primary_flush_lsn".

        :param cluster: current cluster topology from DCS
        :param replica_list: the list of tuples returned from :func:``_get_replica_list`` method
                             (represents replication connections) that we want to evaluate.
        """
        if TYPE_CHECKING:  # pragma: no cover
            assert self._postgresql.global_config is not None
        for pid, app_name, sync_state, replica_lsn, _ in replica_list:
            if app_name not in self._ready_replicas and app_name in self._ssn_data.members:
                if self._postgresql.global_config.is_quorum_commit_mode:
                    # When quorum commit is enabled we can't check against cluster.sync because nodes
                    # are written there when at least one of them caught up with _primary_flush_lsn.
                    if replica_lsn >= self._primary_flush_lsn\
                            and (sync_state == 'quorum' or (not self._postgresql.supports_quorum_commit
                                                            and sync_state in ('sync', 'potential'))):
                        self._ready_replicas[app_name] = pid
                elif cluster.sync.matches(app_name) or sync_state == 'sync' and replica_lsn >= self._primary_flush_lsn:
                    # if standby name is listed in the /sync key we can count it as synchronous, otherwise it becomes
                    # "really" synchronous when sync_state = 'sync' and we known that it managed to catch up
                    self._ready_replicas[app_name] = pid

    def current_state(self, cluster: Cluster) -> _SyncState:
        """Finds best candidates to be the synchronous standbys.

        Current synchronous standby is always preferred, unless it has disconnected or does not want to be a
        synchronous standby any longer.

        Standbys are selected based on values from the global configuration:

            - `maximum_lag_on_syncnode`: would help swapping unhealthy sync replica in case it stops
              responding (or hung). Please set the value high enough, so it won't unnecessarily swap sync
              standbys during high loads. Any value less or equal to 0 keeps the behavior backwards compatible.
              Please note that it will also not swap sync standbys when all replicas are hung.

            - `synchronous_node_count`: controls how many nodes should be set as synchronous.

        :param cluster: current cluster topology from DCS

        :returns: current synchronous replication state as a :class:`_SyncState` object
        """
        self._handle_synchronous_standby_names_change()

        replica_list = list(self._get_replica_list(cluster))
        self._process_replica_readiness(cluster, replica_list)

        active = CaseInsensitiveSet()
        sync_nodes = CaseInsensitiveSet()
        numsync_confirmed = 0
=======
        replica_list = _ReplicaList(self._postgresql, cluster)
        self._process_replica_readiness(cluster, replica_list)
>>>>>>> e4703d4f

        if TYPE_CHECKING:  # pragma: no cover
            assert self._postgresql.global_config is not None
        sync_node_count = self._postgresql.global_config.synchronous_node_count\
            if self._postgresql.supports_multiple_sync else 1
        sync_node_maxlag = self._postgresql.global_config.maximum_lag_on_syncnode

<<<<<<< HEAD
        # When checking *maximum_lag_on_syncnode* we want to compare with the most
        # up-to-date replica or with cluster LSN if there is only one replica.
        max_lsn = max(replica_list, key=lambda x: x[3])[3]\
            if len(replica_list) > 1 else self._postgresql.last_operation()

        # Prefer members without nofailover tag. We are relying on the fact that sorts are guaranteed to be stable.
        for _, app_name, sync_state, replica_lsn, nofailover in sorted(replica_list, key=lambda x: x[4]):
            if sync_node_maxlag <= 0 or max_lsn - replica_lsn <= sync_node_maxlag:
                if self._postgresql.global_config.is_quorum_commit_mode:
                    # add nodes with nofailover tag only to get enough "active" nodes
                    if not nofailover or len(active) < sync_node_count:
                        if app_name in self._ready_replicas:
                            numsync_confirmed += 1
                        active.add(app_name)
                else:
                    active.add(app_name)
                    if sync_state == 'sync' and app_name in self._ready_replicas:
                        sync_nodes.add(app_name)
                        numsync_confirmed += 1
                    if len(active) >= sync_node_count:
                        break

        if self._postgresql.global_config.is_quorum_commit_mode:
            sync_nodes = CaseInsensitiveSet() if self._ssn_data.has_star else self._ssn_data.members

        return _SyncState(
            self._ssn_data.sync_type,
            0 if self._ssn_data.has_star else self._ssn_data.num,
            numsync_confirmed,
            sync_nodes,
            active)

    def set_synchronous_standby_names(self, sync: Collection[str], num: Optional[int] = None) -> None:
=======
        candidates = CaseInsensitiveSet()
        sync_nodes = CaseInsensitiveSet()
        # Prefer members without nofailover tag. We are relying on the fact that sorts are guaranteed to be stable.
        for replica in sorted(replica_list, key=lambda x: x.nofailover):
            if sync_node_maxlag <= 0 or replica_list.max_lsn - replica.lsn <= sync_node_maxlag:
                candidates.add(replica.application_name)
                if replica.sync_state == 'sync' and replica.application_name in self._ready_replicas:
                    sync_nodes.add(replica.application_name)
            if len(candidates) >= sync_node_count:
                break

        return candidates, sync_nodes

    def set_synchronous_standby_names(self, sync: Collection[str]) -> None:
>>>>>>> e4703d4f
        """Constructs and sets "synchronous_standby_names" GUC value.

        :param sync: set of nodes to sync to
        :param num: specifies number of nodes to sync to. The *num* is set only in case if quorum commit is enabled
        """
        # Special case. If sync nodes set is empty but requested num of sync nodes >= 1
        # we want to set synchronous_standby_names to '*'
        has_asterisk = '*' in sync or num and num >= 1 and not sync
        if has_asterisk:
            sync = ['*']
        else:
            sync = [quote_ident(x) for x in sorted(sync)]

        if self._postgresql.supports_multiple_sync and len(sync) > 1:
            if num is None:
                num = len(sync)
            sync_param = ','.join(sync)
        else:
            sync_param = next(iter(sync), None)

        if TYPE_CHECKING:  # pragma: no cover
            assert self._postgresql.global_config is not None

        if self._postgresql.global_config.is_quorum_commit_mode and sync or\
                self._postgresql.supports_multiple_sync and len(sync) > 1:
            prefix = 'ANY ' if self._postgresql.global_config.is_quorum_commit_mode\
                and self._postgresql.supports_quorum_commit else ''
            sync_param = f'{prefix}{num} ({sync_param})'

        if not (self._postgresql.config.set_synchronous_standby_names(sync_param)
                and self._postgresql.state == 'running' and self._postgresql.is_leader()) or has_asterisk:
            return

        time.sleep(0.1)  # Usualy it takes 1ms to reload postgresql.conf, but we will give it 100ms

        # Reset internal cache to query fresh values
        self._postgresql.reset_cluster_info_state(None)

        # timeline == 0 -- indicates that this is the replica
        if self._postgresql.get_primary_timeline() > 0:
            self._handle_synchronous_standby_names_change()<|MERGE_RESOLUTION|>--- conflicted
+++ resolved
@@ -3,7 +3,7 @@
 import time
 
 from copy import deepcopy
-from typing import Collection, Iterator, List, NamedTuple, Optional, Tuple, TYPE_CHECKING
+from typing import Collection, List, NamedTuple, Optional, TYPE_CHECKING
 
 from ..collections import CaseInsensitiveDict, CaseInsensitiveSet
 from ..dcs import Cluster
@@ -153,7 +153,6 @@
     return _SSN(sync_type, has_star, num, members)
 
 
-<<<<<<< HEAD
 class _SyncState(NamedTuple):
     """Class representing the current synchronous state.
 
@@ -172,7 +171,8 @@
     numsync_confirmed: int
     sync: CaseInsensitiveSet
     active: CaseInsensitiveSet
-=======
+
+
 class _Replica(NamedTuple):
     """Class representing a single replica that is eligible to be synchronous.
 
@@ -234,10 +234,11 @@
                                      row['sync_state'], row[sort_col], bool(member.nofailover)))
 
         # Prefer replicas that are in state ``sync`` and with higher values of ``write``/``flush``/``replay`` LSN.
-        self.sort(key=lambda r: (r.sync_state, r.lsn), reverse=True)
-
+        self.sort(key=lambda r: (r.nofailover, r.sync_state, r.lsn), reverse=True)
+
+        # When checking *maximum_lag_on_syncnode* we want to compare with the most
+        # up-to-date replica or with cluster LSN if there is only one replica.
         self.max_lsn = max(self, key=lambda x: x.lsn).lsn if len(self) > 1 else postgresql.last_operation()
->>>>>>> e4703d4f
 
 
 class SyncHandler(object):
@@ -288,91 +289,32 @@
 END;$$""")
         self._postgresql.reset_cluster_info_state(None)  # Reset internal cache to query fresh values
 
-<<<<<<< HEAD
-    def _get_replica_list(self, cluster: Cluster) -> Iterator[Tuple[int, str, str, int, bool]]:
-        """Yields candidates based on higher replay/write/flush LSN.
-=======
     def _process_replica_readiness(self, cluster: Cluster, replica_list: _ReplicaList) -> None:
         """Flags replicas as truly "synchronous" when they have caught up with ``_primary_flush_lsn``.
 
         :param cluster: current cluster topology from DCS
         :param replica_list: collection of replicas that we want to evaluate.
         """
+        if TYPE_CHECKING:  # pragma: no cover
+            assert self._postgresql.global_config is not None
         for replica in replica_list:
             # if standby name is listed in the /sync key we can count it as synchronous, otherwise
             # it becomes really synchronous when sync_state = 'sync' and it is known that it managed to catch up
             if replica.application_name not in self._ready_replicas\
-                    and replica.application_name in self._ssn_data.members\
-                    and (cluster.sync.matches(replica.application_name)
-                         or replica.sync_state == 'sync' and replica.lsn >= self._primary_flush_lsn):
-                self._ready_replicas[replica.application_name] = replica.pid
-
-    def current_state(self, cluster: Cluster) -> Tuple[CaseInsensitiveSet, CaseInsensitiveSet]:
-        """Finds best candidates to be the synchronous standbys.
->>>>>>> e4703d4f
-
-        .. note::
-            Tuples are ordered by ``sync_state`` and LSN fields in reverse, so nodes that are already synchronous or
-            have higher LSN values are preferred. Replicas that are streaming, but don't have a ``running`` ``state``
-            or are tagged with ``nofailover`` tag in DCS, are skipped.
-
-        :param cluster: current cluster topology from DCS.
-
-        :yields: tuples composed of:
-
-            * ``pid`` - PID of the walsender process
-            * ``member name`` - matches with the ``application_name```
-            * ``sync_state`` - one of (``async``, ``potential``, ``quorum``, ``sync``)
-            * ``LSN`` - ``write_lsn``, ``flush_lsn``, or ``replica_lsn``, depending on the value of
-              ``synchronous_commit`` GUC
-            * ``nofailover`` - whether the member has ``nofailover`` tag set
-        """
-
-<<<<<<< HEAD
-        # What column from pg_stat_replication we want to sort on? Choose based on ``synchronous_commit`` value.
-        sort_col = {
-            'remote_apply': 'replay',
-            'remote_write': 'write'
-        }.get(self._postgresql.synchronous_commit(), 'flush') + '_lsn'
-        pg_stat_replication = [(r['pid'], r['application_name'], r['sync_state'], r[sort_col])
-                               for r in self._postgresql.pg_stat_replication()
-                               if r[sort_col] is not None]
-
-        members = CaseInsensitiveDict({m.name: m for m in cluster.members})
-
-        # pg_stat_replication.sync_state has 4 possible states - async, potential, quorum, sync.
-        # That is, alphabetically they are in the reversed order of priority.
-        # Since we are doing reversed sort on (sync_state, lsn) tuples, it helps to keep the result
-        # consistent in case if a synchronous standby member is slowed down OR async node receiving
-        # changes faster than the sync member (very rare but possible).
-        # Such cases would trigger sync standby member swapping, but only if lag on a sync node exceeding a threshold.
-        for pid, app_name, sync_state, replica_lsn in sorted(pg_stat_replication, key=lambda r: r[2:4], reverse=True):
-            member = members.get(app_name)
-            if member and member.is_running and not member.tags.get('nosync', False):
-                yield pid, member.name, sync_state, replica_lsn, bool(member.nofailover)
-
-    def _process_replica_readiness(self, cluster: Cluster, replica_list: List[Tuple[int, str, str, int, bool]]) -> None:
-        """Flags replicas as truly "synchronous" when they have caught up with "_primary_flush_lsn".
-
-        :param cluster: current cluster topology from DCS
-        :param replica_list: the list of tuples returned from :func:``_get_replica_list`` method
-                             (represents replication connections) that we want to evaluate.
-        """
-        if TYPE_CHECKING:  # pragma: no cover
-            assert self._postgresql.global_config is not None
-        for pid, app_name, sync_state, replica_lsn, _ in replica_list:
-            if app_name not in self._ready_replicas and app_name in self._ssn_data.members:
+                    and replica.application_name in self._ssn_data.members:
                 if self._postgresql.global_config.is_quorum_commit_mode:
                     # When quorum commit is enabled we can't check against cluster.sync because nodes
                     # are written there when at least one of them caught up with _primary_flush_lsn.
-                    if replica_lsn >= self._primary_flush_lsn\
-                            and (sync_state == 'quorum' or (not self._postgresql.supports_quorum_commit
-                                                            and sync_state in ('sync', 'potential'))):
-                        self._ready_replicas[app_name] = pid
-                elif cluster.sync.matches(app_name) or sync_state == 'sync' and replica_lsn >= self._primary_flush_lsn:
+                    if replica.lsn >= self._primary_flush_lsn\
+                            and (replica.sync_state == 'quorum'
+                                 or (not self._postgresql.supports_quorum_commit
+                                     and replica.sync_state in ('sync', 'potential'))):
+                        self._ready_replicas[replica.application_name] = replica.pid
+                elif cluster.sync.matches(replica.application_name)\
+                        or replica.sync_state == 'sync' and replica.lsn >= self._primary_flush_lsn:
                     # if standby name is listed in the /sync key we can count it as synchronous, otherwise it becomes
                     # "really" synchronous when sync_state = 'sync' and we known that it managed to catch up
-                    self._ready_replicas[app_name] = pid
+                    self._ready_replicas[replica.application_name] = replica.pid
 
     def current_state(self, cluster: Cluster) -> _SyncState:
         """Finds best candidates to be the synchronous standbys.
@@ -395,16 +337,12 @@
         """
         self._handle_synchronous_standby_names_change()
 
-        replica_list = list(self._get_replica_list(cluster))
+        replica_list = _ReplicaList(self._postgresql, cluster)
         self._process_replica_readiness(cluster, replica_list)
 
         active = CaseInsensitiveSet()
         sync_nodes = CaseInsensitiveSet()
         numsync_confirmed = 0
-=======
-        replica_list = _ReplicaList(self._postgresql, cluster)
-        self._process_replica_readiness(cluster, replica_list)
->>>>>>> e4703d4f
 
         if TYPE_CHECKING:  # pragma: no cover
             assert self._postgresql.global_config is not None
@@ -412,25 +350,19 @@
             if self._postgresql.supports_multiple_sync else 1
         sync_node_maxlag = self._postgresql.global_config.maximum_lag_on_syncnode
 
-<<<<<<< HEAD
-        # When checking *maximum_lag_on_syncnode* we want to compare with the most
-        # up-to-date replica or with cluster LSN if there is only one replica.
-        max_lsn = max(replica_list, key=lambda x: x[3])[3]\
-            if len(replica_list) > 1 else self._postgresql.last_operation()
-
         # Prefer members without nofailover tag. We are relying on the fact that sorts are guaranteed to be stable.
-        for _, app_name, sync_state, replica_lsn, nofailover in sorted(replica_list, key=lambda x: x[4]):
-            if sync_node_maxlag <= 0 or max_lsn - replica_lsn <= sync_node_maxlag:
+        for replica in sorted(replica_list, key=lambda x: x.nofailover):
+            if sync_node_maxlag <= 0 or replica_list.max_lsn - replica.lsn <= sync_node_maxlag:
                 if self._postgresql.global_config.is_quorum_commit_mode:
                     # add nodes with nofailover tag only to get enough "active" nodes
-                    if not nofailover or len(active) < sync_node_count:
-                        if app_name in self._ready_replicas:
+                    if not replica.nofailover or len(active) < sync_node_count:
+                        if replica.application_name in self._ready_replicas:
                             numsync_confirmed += 1
-                        active.add(app_name)
+                        active.add(replica.application_name)
                 else:
-                    active.add(app_name)
-                    if sync_state == 'sync' and app_name in self._ready_replicas:
-                        sync_nodes.add(app_name)
+                    active.add(replica.application_name)
+                    if replica.sync_state == 'sync' and replica.application_name in self._ready_replicas:
+                        sync_nodes.add(replica.application_name)
                         numsync_confirmed += 1
                     if len(active) >= sync_node_count:
                         break
@@ -446,22 +378,6 @@
             active)
 
     def set_synchronous_standby_names(self, sync: Collection[str], num: Optional[int] = None) -> None:
-=======
-        candidates = CaseInsensitiveSet()
-        sync_nodes = CaseInsensitiveSet()
-        # Prefer members without nofailover tag. We are relying on the fact that sorts are guaranteed to be stable.
-        for replica in sorted(replica_list, key=lambda x: x.nofailover):
-            if sync_node_maxlag <= 0 or replica_list.max_lsn - replica.lsn <= sync_node_maxlag:
-                candidates.add(replica.application_name)
-                if replica.sync_state == 'sync' and replica.application_name in self._ready_replicas:
-                    sync_nodes.add(replica.application_name)
-            if len(candidates) >= sync_node_count:
-                break
-
-        return candidates, sync_nodes
-
-    def set_synchronous_standby_names(self, sync: Collection[str]) -> None:
->>>>>>> e4703d4f
         """Constructs and sets "synchronous_standby_names" GUC value.
 
         :param sync: set of nodes to sync to
