--- conflicted
+++ resolved
@@ -591,7 +591,7 @@
 
     def disable_synchronous_replication(self) -> None:
         """Cleans up /sync key in DCS if synchronous replication is disabled."""
-        if not self.cluster.sync.is_empty and self.dcs.delete_sync_state(index=self.cluster.sync.index):
+        if not self.cluster.sync.is_empty and self.dcs.delete_sync_state(version=self.cluster.sync.version):
             logger.info("Disabled synchronous replication")
         self.state_handler.sync_handler.set_synchronous_standby_names(CaseInsensitiveSet())
 
@@ -611,7 +611,7 @@
         sync = self.cluster.sync
         leader = sync.leader or self.state_handler.name
         if sync.is_empty:
-            sync = self.dcs.write_sync_state(leader, None, 0, index=sync.index)
+            sync = self.dcs.write_sync_state(leader, None, 0, version=sync.version)
             if not sync:
                 return logger.warning("Updating sync state failed")
 
@@ -630,7 +630,7 @@
                 if transition == 'quorum':
                     logger.info("Setting leader to %s, quorum to %d of %d (%s)",
                                 leader, num, len(nodes), ", ".join(sorted(nodes)))
-                    sync = self.dcs.write_sync_state(leader, nodes, num, index=sync.index)
+                    sync = self.dcs.write_sync_state(leader, nodes, num, version=sync.version)
                     if not sync:
                         return logger.info('Synchronous replication key updated by someone else.')
                 elif transition == 'sync':
@@ -660,7 +660,6 @@
         and then in DCS. When removing, first remove in DCS, then in postgresql.conf. This is so we only consider
         promoting standbys that were guaranteed to be replicating synchronously.
         """
-<<<<<<< HEAD
         current_state = self.state_handler.sync_handler.current_state(self.cluster)
         picked = current_state.active
         allow_promote = current_state.sync
@@ -676,7 +675,7 @@
         if sync_common != voters:
             logger.info("Updating synchronous privilege temporarily from %s to %s",
                         list(voters), list(sync_common))
-            sync = self.dcs.write_sync_state(self.state_handler.name, sync_common, 0, index=sync.index)
+            sync = self.dcs.write_sync_state(self.state_handler.name, sync_common, 0, version=sync.version)
             if not sync:
                 return logger.info('Synchronous replication key updated by someone else.')
 
@@ -695,7 +694,7 @@
             allow_promote = self.state_handler.sync_handler.current_state(self.cluster).sync
 
         if allow_promote and allow_promote != sync_common:
-            if self.dcs.write_sync_state(self.state_handler.name, allow_promote, 0, index=sync.index):
+            if self.dcs.write_sync_state(self.state_handler.name, allow_promote, 0, version=sync.version):
                 logger.info("Synchronous standby status assigned to %s", list(allow_promote))
             else:
                 logger.info("Synchronous replication key updated by someone else")
@@ -739,49 +738,11 @@
 
             # Just set ourselves as the authoritative source of truth for now. We don't want to wait for standbys
             # to connect. We will try finding a synchronous standby in the next cycle.
-            if not self.dcs.write_sync_state(self.state_handler.name, None, 0, index=self.cluster.sync.index):
+            if not self.dcs.write_sync_state(self.state_handler.name, None, 0, version=self.cluster.sync.version):
                 return False
 
         self.state_handler.sync_handler.set_synchronous_standby_names(sync, numsync)
         return True
-=======
-        if self.is_synchronous_mode():
-            current = CaseInsensitiveSet(self.cluster.sync.members)
-            picked, allow_promote = self.state_handler.sync_handler.current_state(self.cluster)
-
-            if picked != current:
-                sync = self.cluster.sync
-                # update synchronous standby list in dcs temporarily to point to common nodes in current and picked
-                sync_common = current & allow_promote
-                if sync_common != current:
-                    logger.info("Updating synchronous privilege temporarily from %s to %s",
-                                list(current), list(sync_common))
-                    sync = self.dcs.write_sync_state(self.state_handler.name, sync_common, version=sync.version)
-                    if not sync:
-                        return logger.info('Synchronous replication key updated by someone else.')
-
-                # When strict mode and no suitable replication connections put "*" to synchronous_standby_names
-                if self.global_config.is_synchronous_mode_strict and not picked:
-                    picked = CaseInsensitiveSet('*')
-                    logger.warning("No standbys available!")
-
-                # Update postgresql.conf and wait 2 secs for changes to become active
-                logger.info("Assigning synchronous standby status to %s", list(picked))
-                self.state_handler.sync_handler.set_synchronous_standby_names(picked)
-
-                if picked and picked != CaseInsensitiveSet('*') and allow_promote != picked:
-                    # Wait for PostgreSQL to enable synchronous mode and see if we can immediately set sync_standby
-                    time.sleep(2)
-                    _, allow_promote = self.state_handler.sync_handler.current_state(self.cluster)
-                if allow_promote and allow_promote != sync_common:
-                    if not self.dcs.write_sync_state(self.state_handler.name, allow_promote, version=sync.version):
-                        return logger.info("Synchronous replication key updated by someone else")
-                    logger.info("Synchronous standby status assigned to %s", list(allow_promote))
-        else:
-            if not self.cluster.sync.is_empty and self.dcs.delete_sync_state(version=self.cluster.sync.version):
-                logger.info("Disabled synchronous replication")
-            self.state_handler.sync_handler.set_synchronous_standby_names(CaseInsensitiveSet())
->>>>>>> 2f5bcbd8
 
     def is_sync_standby(self, cluster: Cluster) -> bool:
         """:returns: `True` if the current node is a synchronous standby."""
@@ -885,22 +846,10 @@
             self.process_sync_replication()
             return message
         else:
-<<<<<<< HEAD
             if not self.process_sync_replication_prepromote():
                 # Somebody else updated sync state, it may be due to us losing the lock. To be safe,
                 # postpone promotion until next cycle. TODO: trigger immediate retry of run_cycle.
                 return 'Postponing promotion because synchronous replication state was updated by somebody else'
-=======
-            if self.is_synchronous_mode():
-                # Just set ourselves as the authoritative source of truth for now. We don't want to wait for standbys
-                # to connect. We will try finding a synchronous standby in the next cycle.
-                if not self.dcs.write_sync_state(self.state_handler.name, None, version=self.cluster.sync.version):
-                    # Somebody else updated sync state, it may be due to us losing the lock. To be safe, postpone
-                    # promotion until next cycle. TODO: trigger immediate retry of run_cycle
-                    return 'Postponing promotion because synchronous replication state was updated by somebody else'
-                self.state_handler.sync_handler.set_synchronous_standby_names(
-                    CaseInsensitiveSet('*') if self.global_config.is_synchronous_mode_strict else CaseInsensitiveSet())
->>>>>>> 2f5bcbd8
             if self.state_handler.role not in ('master', 'promoted', 'primary'):
                 def on_success():
                     self._rewind.reset_state()
@@ -1783,7 +1732,7 @@
                 self.global_config = self.patroni.config.get_global_config(self.cluster)
                 self.state_handler.reset_cluster_info_state(self.cluster, self.patroni.nofailover, self.global_config)
             except Exception:
-                self.state_handler.reset_cluster_info_state(None)
+                self.state_handler.reset_cluster_info_state(None, self.patroni.nofailover, self.global_config)
                 raise
 
             if self.is_paused():
