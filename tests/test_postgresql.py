--- conflicted
+++ resolved
@@ -579,7 +579,7 @@
         config['parameters']['archive_cleanup_command'] = 'blabla'
         self.p.reload_config(config)
         mock_info.assert_called_once_with('No PostgreSQL configuration items changed, nothing to reload.')
-        self.assertEqual(self.p.pending_restart, False)
+        self.assertEqual(self.p.pending_restart_reason, CaseInsensitiveDict())
 
         mock_info.reset_mock()
 
@@ -840,41 +840,6 @@
     @patch.object(Postgresql, 'get_postgres_role_from_data_directory', Mock(return_value='replica'))
     @patch.object(Postgresql, 'is_running', Mock(return_value=False))
     @patch.object(Bootstrap, 'running_custom_bootstrap', PropertyMock(return_value=True))
-<<<<<<< HEAD
-    @patch.object(Postgresql, 'controldata', Mock(return_value={'max_connections setting': '200',
-                                                                'max_worker_processes setting': '20',
-                                                                'max_locks_per_xact setting': '100',
-                                                                'max_wal_senders setting': 10}))
-    @patch('patroni.postgresql.config.logger')
-    def test_effective_configuration(self, mock_logger):
-        self.p.cancellable.cancel()
-        self.p.config.write_recovery_conf({'pause_at_recovery_target': 'false'})
-        self.assertFalse(self.p.start())
-        mock_logger.warning.assert_called_once()
-        self.assertTrue('is missing from pg_controldata output' in mock_logger.warning.call_args[0][0])
-
-        self.assertEqual(self.p.pending_restart_reason, CaseInsensitiveDict({
-            'hot_standby': ParamDiff('off', 'on'),
-            'max_connections': ParamDiff('200', '100'),
-            'max_locks_per_transaction': ParamDiff('100', '64'),
-            'max_wal_senders': ParamDiff('10', '5'),
-            'max_worker_processes': ParamDiff('20', '8')
-        }))
-        mock_logger.info.assert_called_with("'hot_standby' parameter is set to 'off' during the custom bootstrap."
-                                            " Setting 'Pending restart' flag")
-
-        with patch.object(Bootstrap, 'keep_existing_recovery_conf', PropertyMock(return_value=True)):
-            self.assertFalse(self.p.start())
-            self.assertEqual(self.p.pending_restart_reason, CaseInsensitiveDict({
-                'hot_standby': ParamDiff('off', 'on'),
-                'max_connections': ParamDiff('200', '100'),
-                'max_locks_per_transaction': ParamDiff('100', '64'),
-                'max_wal_senders': ParamDiff('10', '5'),
-                'max_worker_processes': ParamDiff('20', '8')
-            }))
-            mock_logger.info.assert_called_with("'hot_standby' parameter is set to 'off' during the custom bootstrap."
-                                                " Setting 'Pending restart' flag")
-=======
     @patch('patroni.postgresql.config.logger')
     def test_effective_configuration(self, mock_logger):
         controldata = {'max_connections setting': '100', 'max_worker_processes setting': '8',
@@ -884,7 +849,7 @@
              patch.object(Bootstrap, 'keep_existing_recovery_conf', PropertyMock(return_value=True)):
             self.p.cancellable.cancel()
             self.assertFalse(self.p.start())
-            self.assertFalse(self.p.pending_restart)
+            self.assertEqual(self.p.pending_restart_reason, CaseInsensitiveDict())
             mock_logger.warning.assert_called_once()
             self.assertEqual(mock_logger.warning.call_args[0],
                              ('%s is missing from pg_controldata output', 'max_prepared_xacts setting'))
@@ -897,8 +862,14 @@
             self.p.config.write_recovery_conf({'pause_at_recovery_target': 'false'})
             self.assertFalse(self.p.start())
             mock_logger.warning.assert_not_called()
-            self.assertTrue(self.p.pending_restart)
->>>>>>> 5c4ee30d
+            self.assertEqual(self.p.pending_restart_reason, CaseInsensitiveDict({
+                'max_wal_senders': ParamDiff('10', '5')
+            }))
+            mock_logger.info.assert_called_once()
+            self.assertEqual(mock_logger.info.call_args[0],
+                             ("%s value in pg_controldata: %d, in the global configuration: %d."
+                              " pg_controldata value will be used. Setting 'Pending restart' flag",
+                              'max_wal_senders', 10, 5))
 
     @patch('os.path.exists', Mock(return_value=True))
     @patch('os.path.isfile', Mock(return_value=False))
