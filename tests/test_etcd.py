--- conflicted
+++ resolved
@@ -287,11 +287,7 @@
         self.etcd.write_leader_optime('0')
 
     def test_update_leader(self):
-<<<<<<< HEAD
-        self.assertTrue(self.etcd.update_leader(12345, failsafe={'foo': 'bar'}))
-=======
         self.assertTrue(self.etcd.update_leader(None, failsafe={'foo': 'bar'}))
->>>>>>> 92d3e1c1
         with patch.object(etcd.Client, 'write',
                           Mock(side_effect=[etcd.EtcdConnectionFailed, etcd.EtcdClusterIdChanged, Exception])):
             self.assertRaises(EtcdError, self.etcd.update_leader, None)
