--- conflicted
+++ resolved
@@ -9,13 +9,8 @@
 from urllib.parse import urlparse, parse_qsl, unquote
 
 from .validator import CaseInsensitiveDict, recovery_parameters,\
-<<<<<<< HEAD
     transform_postgresql_parameter_value, transform_recovery_parameter_value
-from ..dcs import slot_name_from_member_name, RemoteMember
-=======
-        transform_postgresql_parameter_value, transform_recovery_parameter_value
 from ..dcs import RemoteMember, slot_name_from_member_name
->>>>>>> 6f357a4e
 from ..exceptions import PatroniFatalException
 from ..utils import compare_values, parse_bool, parse_int, split_host_port, uri, \
     validate_directory, is_subpath
