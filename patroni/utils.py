"""Utilitary objects and functions that can be used throughout Patroni code.

:var tzutc: UTC time zone info object.
:var logger: logger of this module.
:var USER_AGENT: identifies the Patroni version, Python version, and the underlying platform.
:var OCT_RE: regular expression to match octal numbers, signed or unsigned.
:var DEC_RE: regular expression to match decimal numbers, signed or unsigned.
:var HEX_RE: regular expression to match hex strings, signed or unsigned.
:var DBL_RE: regular expression to match double precision numbers, signed or unsigned. Matches scientific notation too.
"""
import errno
import json.decoder as json_decoder
import logging
import os
import platform
import random
import re
import socket
import sys
import tempfile
import time

from typing import Any, Callable, Dict, Iterator, List, Optional, Tuple, Union, TYPE_CHECKING

from dateutil import tz
<<<<<<< HEAD
from typing import Any, Dict
=======
from urllib3.response import HTTPResponse
>>>>>>> c549ea7d

from .exceptions import PatroniException
from .version import __version__

if TYPE_CHECKING:
    from .dcs import Cluster

tzutc = tz.tzutc()

logger = logging.getLogger(__name__)

USER_AGENT = 'Patroni/{0} Python/{1} {2}'.format(__version__, platform.python_version(), platform.system())
OCT_RE = re.compile(r'^[-+]?0[0-7]*')
DEC_RE = re.compile(r'^[-+]?(0|[1-9][0-9]*)')
HEX_RE = re.compile(r'^[-+]?0x[0-9a-fA-F]+')
DBL_RE = re.compile(r'^[-+]?[0-9]*\.?[0-9]+([eE][-+]?[0-9]+)?')


def deep_compare(obj1: Dict, obj2: Dict) -> bool:
    """Recursively compare two dictionaries to check if they are equal in terms of keys and values.

    .. note::
        Values are compared based on their string representation.

    :param obj1: dictionary to be compared with *obj2*.
    :param obj2: dictionary to be compared with *obj1*.

    :returns: ``True`` if all keys and values match between the two dictionaries.

    :Example:

        >>> deep_compare({'1': None}, {})
        False

        >>> deep_compare({'1': {}}, {'1': None})
        False

        >>> deep_compare({'1': [1]}, {'1': [2]})
        False

        >>> deep_compare({'1': 2}, {'1': '2'})
        True

        >>> deep_compare({'1': {'2': [3, 4]}}, {'1': {'2': [3, 4]}})
        True
    """
    if set(list(obj1.keys())) != set(list(obj2.keys())):  # Objects have different sets of keys
        return False

    for key, value in obj1.items():
        if isinstance(value, dict):
            if not (isinstance(obj2[key], dict) and deep_compare(value, obj2[key])):
                return False
        elif str(value) != str(obj2[key]):
            return False
    return True


def patch_config(config: Dict, data: Dict) -> bool:
    """Update and append to dictionary *config* from overrides in *data*.

    .. note::

        * If the value of a given key in *data* is ``None``, then the key is removed from *config*;
        * If a key is present in *data* but not in *config*, the key with the corresponding value is added to *config*
        * For keys that are present on both sides it will compare the string representation of the corresponding values,
          if the comparison doesn't match override the value

    :param config: configuration to be patched.
    :param data: new configuration values to patch *config* with.

    :returns: ``True`` if *config* was changed.
    """
    is_changed = False
    for name, value in data.items():
        if value is None:
            if config.pop(name, None) is not None:
                is_changed = True
        elif name in config:
            if isinstance(value, dict):
                if isinstance(config[name], dict):
                    if patch_config(config[name], value):
                        is_changed = True
                else:
                    config[name] = value
                    is_changed = True
            elif str(config[name]) != str(value):
                config[name] = value
                is_changed = True
        else:
            config[name] = value
            is_changed = True
    return is_changed


def parse_bool(value: Any) -> Union[bool, None]:
    """Parse a given value to a :class:`bool` object.

    .. note::

        The parsing is case-insensitive, and takes into consideration these values:
        * ``on``, ``true``, ``yes``, and ``1`` as ``True``.
        * ``off``, ``false``, ``no``, and ``0`` as ``False``.

    :param value: value to be parsed to :class:`bool`.

    :returns: the parsed value. If not able to parse, returns ``None``.

    :Example:

        >>> parse_bool(1)
        True

        >>> parse_bool('off')
        False

        >>> parse_bool('foo')
    """
    value = str(value).lower()
    if value in ('on', 'true', 'yes', '1'):
        return True
    if value in ('off', 'false', 'no', '0'):
        return False


def strtol(value: Any, strict: Optional[bool] = True) -> Tuple[Union[int, None], str]:
    """Extract the long integer part from the beginning of a string that represents a configuration value.

    As most as possible close equivalent of ``strtol(3)`` C function (with base=0), which is used by postgres to parse
    parameter values.

    Takes into consideration numbers represented either as hex, octal or decimal formats.

    :param value: any value from which we want to extract a long integer.
    :param strict: dictates how the first item in the returning tuple is set when :func:`strtol` is not able to find a
        long integer in *value*. If *strict* is ``True``, then the first item will be ``None``, else it will be ``1``.

    :returns: the first item is the extracted long integer from *value*, and the second item is the remaining string of
        *value*. If not able to match a long integer in *value*, then the first item will be either ``None`` or ``1``
        (depending on *strict* argument), and the second item will be the original *value*.

    :Example:

        >>> strtol(0) == (0, '')
        True

        >>> strtol(1) == (1, '')
        True

        >>> strtol(9) == (9, '')
        True

        >>> strtol(' +0x400MB') == (1024, 'MB')
        True

        >>> strtol(' -070d') == (-56, 'd')
        True

        >>> strtol(' d ') == (None, 'd')
        True

        >>> strtol(' 1 d ') == (1, ' d')
        True

        >>> strtol('9s', False) == (9, 's')
        True

        >>> strtol(' s ', False) == (1, 's')
        True
    """
    value = str(value).strip()
    for regex, base in ((HEX_RE, 16), (OCT_RE, 8), (DEC_RE, 10)):
        match = regex.match(value)
        if match:
            end = match.end()
            return int(value[:end], base), value[end:]
    return (None if strict else 1), value


def strtod(value: Any) -> Tuple[Union[float, None], str]:
    """Extract the double precision part from the beginning of a string that reprensents a configuration value.

    As most as possible close equivalent of ``strtod(3)`` C function, which is used by postgres to parse parameter
    values.

    :param value: any value from which we want to extract a double precision.

    :returns: the first item is the extracted double precision from *value*, and the second item is the remaining
        string of *value*. If not able to match a double precision in *value*, then the first item will be ``None``,
        and the second item will be the original *value*.

    :Example:

        >>> strtod(' A ') == (None, 'A')
        True

        >>> strtod('1 A ') == (1.0, ' A')
        True

        >>> strtod('1.5A') == (1.5, 'A')
        True

        >>> strtod('8.325e-10A B C') == (8.325e-10, 'A B C')
        True
    """
    value = str(value).strip()
    match = DBL_RE.match(value)
    if match:
        end = match.end()
        return float(value[:end]), value[end:]
    return None, value


def convert_to_base_unit(value: Union[int, float], unit: str, base_unit: str) -> Union[int, float, None]:
    """Convert *value* as a *unit* of compute information or time to *base_unit*.

    :param value: value to be converted to the base unit.
    :param unit: unit of *value*. Accepts these units (case sensitive)
        * For space: ``B``, ``kB``, ``MB``, ``GB``, or ``TB``;
        * For time: ``d``, ``h``, ``min``, ``s``, ``ms``, or ``us``.

    :param base_unit: target unit in the conversion. May contain the target unit with an associated value, e.g
        ``512MB``. Accepts these units (case sensitive)
        * For space: ``B``, ``kB``, or ``MB``;
        * For time: ``ms``, ``s``, or ``min``.

    :returns: *value* in *unit* converted to *base_unit*. Returns ``None`` if *unit* or *base_unit* is invalid.

    :Example:

        >>> convert_to_base_unit(1, 'GB', '256MB')
        4

        >>> convert_to_base_unit(1, 'GB', 'MB')
        1024

        >>> convert_to_base_unit(1, 'gB', '512MB') is None
        True

        >>> convert_to_base_unit(1, 'GB', '512 MB') is None
        True
    """
    convert = {
        'B': {'B': 1, 'kB': 1024, 'MB': 1024 * 1024, 'GB': 1024 * 1024 * 1024, 'TB': 1024 * 1024 * 1024 * 1024},
        'kB': {'B': 1.0 / 1024, 'kB': 1, 'MB': 1024, 'GB': 1024 * 1024, 'TB': 1024 * 1024 * 1024},
        'MB': {'B': 1.0 / (1024 * 1024), 'kB': 1.0 / 1024, 'MB': 1, 'GB': 1024, 'TB': 1024 * 1024},
        'ms': {'us': 1.0 / 1000, 'ms': 1, 's': 1000, 'min': 1000 * 60, 'h': 1000 * 60 * 60, 'd': 1000 * 60 * 60 * 24},
        's': {'us': 1.0 / (1000 * 1000), 'ms': 1.0 / 1000, 's': 1, 'min': 60, 'h': 60 * 60, 'd': 60 * 60 * 24},
        'min': {'us': 1.0 / (1000 * 1000 * 60), 'ms': 1.0 / (1000 * 60), 's': 1.0 / 60, 'min': 1, 'h': 60, 'd': 60 * 24}
    }

    round_order = {
        'TB': 'GB', 'GB': 'MB', 'MB': 'kB', 'kB': 'B',
        'd': 'h', 'h': 'min', 'min': 's', 's': 'ms', 'ms': 'us'
    }

    if base_unit and base_unit not in convert:
        base_value, base_unit = strtol(base_unit, False)
    else:
        base_value = 1

    if base_unit in convert and unit in convert[base_unit]:
        value *= convert[base_unit][unit] / float(base_value)

        if unit in round_order:
            multiplier = convert[base_unit][round_order[unit]]
            value = round(value / float(multiplier)) * multiplier

        return value


def parse_int(value: Any, base_unit: Optional[str] = None) -> Union[int, None]:
    """Parse *value* as an :class:`int`.

    :param value: any value that can be handled either by :func:`strtol` or :func:`strtod`. If *value* contains a
        unit, then *base_unit* must be given.
    :param base_unit: an optional base unit to convert *value* through :func:`convert_to_base_unit`. Not used if
        *value* does not contain a unit.

    :returns: the parsed value, if able to parse. Otherwise returns ``None``.

    :Example:

        >>> parse_int('1') == 1
        True

        >>> parse_int(' 0x400 MB ', '16384kB') == 64
        True

        >>> parse_int('1MB', 'kB') == 1024
        True

        >>> parse_int('1000 ms', 's') == 1
        True

        >>> parse_int('1TB', 'GB') is None
        True

        >>> parse_int(0) == 0
        True

        >>> parse_int('6GB', '16MB') == 384
        True

        >>> parse_int('4097.4kB', 'kB') == 4097
        True

        >>> parse_int('4097.5kB', 'kB') == 4098
        True
    """
    val, unit = strtol(value)
    if val is None and unit.startswith('.') or unit and unit[0] in ('.', 'e', 'E'):
        val, unit = strtod(value)

    if val is not None:
        unit = unit.strip()
        if not unit:
            return round(val)

        val = convert_to_base_unit(val, unit, base_unit)
        if val is not None:
            return round(val)


def parse_real(value: Any, base_unit: Optional[str] = None) -> Union[float, None]:
    """Parse *value* as a :class:`float`.

    :param value: any value that can be handled by :func:`strtod`. If *value* contains a unit, then *base_unit* must
        be given.
    :param base_unit: an optional base unit to convert *value* through :func:`convert_to_base_unit`. Not used if
        *value* does not contain a unit.

    :returns: the parsed value, if able to parse. Otherwise returns ``None``.

    :Example:

        >>> parse_real(' +0.0005 ') == 0.0005
        True

        >>> parse_real('0.0005ms', 'ms') == 0.0
        True

        >>> parse_real('0.00051ms', 'ms') == 0.001
        True
    """
    val, unit = strtod(value)

    if val is not None:
        unit = unit.strip()
        if not unit:
            return val

        return convert_to_base_unit(val, unit, base_unit)


def compare_values(vartype: str, unit: str, old_value: Any, new_value: Any) -> bool:
    """Check if *old_value* and *new_value* are equivalent after parsing them as *vartype*.

    :param vartpe: the target type to parse *old_value* and *new_value* before comparing them. Accepts any among of the
        following (case sensitive)
        * ``bool``: parse values using :func:`parse_bool`; or
        * ``integer``: parse values using :func:`parse_int`; or
        * ``real``: parse values using :func:`parse_real`; or
        * ``enum``: parse values as lowercase strings; or
        * ``string``: parse values as strings. This one is used by default if no valid value is passed as *vartype*.
    :param unit: base unit to be used as argument when calling :func:`parse_int` or :func:`parse_real` for *new_value*.
    :param old_value: value to be compared with *new_value*.
    :param new_value: value to be compared with *old_value*.

    :returns: ``True`` if *old_value* is equivalent to *new_value* when both are parsed as *vartype*.

    :Example:

        >>> compare_values('enum', None, 'remote_write', 'REMOTE_WRITE')
        True

        >>> compare_values('string', None, 'remote_write', 'REMOTE_WRITE')
        False

        >>> compare_values('real', None, '1e-06', 0.000001)
        True

        >>> compare_values('integer', 'MB', '6GB', '6GB')
        False

        >>> compare_values('integer', None, '6GB', '6GB')
        False

        >>> compare_values('integer', '16384kB', '64', ' 0x400 MB ')
        True

        >>> compare_values('integer', '2MB', 524288, '1TB')
        True

        >>> compare_values('integer', 'MB', 1048576, '1TB')
        True

        >>> compare_values('integer', 'kB', 4098, '4097.5kB')
        True
    """
    converters = {
        'bool': lambda v1, v2: parse_bool(v1),
        'integer': parse_int,
        'real': parse_real,
        'enum': lambda v1, v2: str(v1).lower(),
        'string': lambda v1, v2: str(v1)
    }

    convert = converters.get(vartype) or converters['string']
    old_value = convert(old_value, None)
    new_value = convert(new_value, unit)

    return old_value is not None and new_value is not None and old_value == new_value


def _sleep(interval: Union[int, float]) -> None:
    """Wrap :func:`time.sleep`.

    :param interval: Delay execution for a given number of seconds. The argument may be a floating point number for
        subsecond precision.
    """
    time.sleep(interval)


class RetryFailedError(PatroniException):
    """Maximum number of attempts exhausted in retry operation."""


class Retry(object):
    """Helper for retrying a method in the face of retryable exceptions.

    :ivar max_tries: how many times to retry the command.
    :ivar delay: initial delay between retry attempts.
    :ivar backoff: backoff multiplier between retry attempts.
    :ivar max_jitter: additional max jitter period to wait between retry attempts to avoid slamming the server.
    :ivar max_delay: maximum delay in seconds, regardless of other backoff settings.
    :ivar sleep_func: function used to introduce artificial delays.
    :ivar deadline: timeout for operation retries.
    :ivar retry_exceptions: single exception or tuple
    """

    def __init__(self, max_tries: Optional[int] = 1, delay: Optional[float] = 0.1, backoff: Optional[int] = 2,
                 max_jitter: Optional[float] = 0.8, max_delay: Optional[int] = 3600,
                 sleep_func: Optional[Callable[[Union[int, float]], None]] = _sleep,
                 deadline: Optional[Union[int, float]] = None,
                 retry_exceptions: Optional[Union[Exception, Tuple[Exception]]] = PatroniException) -> None:
        """Create a :class:`Retry` instance for retrying function calls.

        :param max_tries: how many times to retry the command. ``-1`` means infinite tries.
        :param delay: initial delay between retry attempts.
        :param backoff: backoff multiplier between retry attempts. Defaults to ``2`` for exponential backoff.
        :param max_jitter: additional max jitter period to wait between retry attempts to avoid slamming the server.
        :param max_delay: maximum delay in seconds, regardless of other backoff settings.
        :param sleep_func: function used to introduce artificial delays.
        :param deadline: timeout for operation retries.
        :param retry_exceptions: single exception or tuple
        """
        self.max_tries = max_tries
        self.delay = delay
        self.backoff = backoff
        self.max_jitter = int(max_jitter * 100)
        self.max_delay = float(max_delay)
        self._attempts = 0
        self._cur_delay = delay
        self.deadline = deadline
        self._cur_stoptime = None
        self.sleep_func = sleep_func
        self.retry_exceptions = retry_exceptions

    def reset(self) -> None:
        """Reset the attempt counter, delay and stop time."""
        self._attempts = 0
        self._cur_delay = self.delay
        self._cur_stoptime = None

    def copy(self) -> 'Retry':
        """Return a clone of this retry manager."""
        return Retry(max_tries=self.max_tries, delay=self.delay, backoff=self.backoff,
                     max_jitter=self.max_jitter / 100.0, max_delay=self.max_delay, sleep_func=self.sleep_func,
                     deadline=self.deadline, retry_exceptions=self.retry_exceptions)

    @property
    def sleeptime(self) -> float:
        """Get next cycle sleep time.

        It is based on the current delay plus a number up to ``max_jitter``.
        """
        return self._cur_delay + (random.randint(0, self.max_jitter) / 100.0)

    def update_delay(self) -> None:
        """Set next cycle delay.

        It will be the minimum value between:
            * current delay with ``backoff``; or
            * ``max_delay``.
        """
        self._cur_delay = min(self._cur_delay * self.backoff, self.max_delay)

    @property
    def stoptime(self) -> Union[float, None]:
        """Get the current stop time."""
        return self._cur_stoptime

    def __call__(self, func: Callable, *args: Any, **kwargs: Any) -> Any:
        """Call a function *func* with arguments ``*args`` and ``*kwargs`` in a loop.

        *func* will be called until one of the following conditions is met:
        * It completes without throwing one of the configured ``retry_exceptions``; or
        * ``max_retries`` is exceeded.; or
        * ``deadline`` is exceeded.

        .. note::
            * It will set loop stop time based on ``deadline`` attribute.
            * It will adjust delay on each cycle.

        :param func: function to call.
        :param args: positional arguments to call *func* with.
        :params kwargs: keyword arguments to call *func* with.
        :raises :class:`RetryFailedError`
            * If ``max_tries`` is exceeded; or
            * If ``deadline`` is exceeded.
        """
        self.reset()

        while True:
            try:
                if self.deadline is not None and self._cur_stoptime is None:
                    self._cur_stoptime = time.time() + self.deadline
                return func(*args, **kwargs)
            except self.retry_exceptions as e:
                # Note: max_tries == -1 means infinite tries.
                if self._attempts == self.max_tries:
                    logger.warning('Retry got exception: %s', e)
                    raise RetryFailedError("Too many retry attempts")
                self._attempts += 1
                sleeptime = hasattr(e, 'sleeptime') and e.sleeptime or self.sleeptime

                if self._cur_stoptime is not None and time.time() + sleeptime >= self._cur_stoptime:
                    logger.warning('Retry got exception: %s', e)
                    raise RetryFailedError("Exceeded retry deadline")
                logger.debug('Retry got exception: %s', e)
                self.sleep_func(sleeptime)
                self.update_delay()


def polling_loop(timeout: Union[int, float], interval: Optional[Union[int, float]] = 1) -> Iterator[int]:
    """Return an iterator that returns values every *interval* seconds until *timeout* has passed.

    .. note::
        Timeout is measured from start of iteration.

    :param timeout: for how long (in seconds) from now it should keep returning values.
    :param interval: for how long to sleep before returning a new value.
    :rtype: Iterator[:class:`int`] with current iteration counter, starting from ``0``.
    """
    start_time = time.time()
    iteration = 0
    end_time = start_time + timeout
    while time.time() < end_time:
        yield iteration
        iteration += 1
        time.sleep(interval)


def split_host_port(value: str, default_port: int) -> Tuple[str, int]:
    """Extract host(s) and port from *value*.

    :param value: string from where host(s) and port will be extracted. Accepts either of these formats
        * ``host:port``; or
        * ``host1,host2,...,hostn:port``.

        Each ``host`` portion of *value* can be either:
        * A FQDN; or
        * An IPv4 address; or
        * An IPv6 address, with or without square brackets.

    :param default_port: if no port can be found in *param*, use *default_port* instead.

    :returns: the first item is composed of a CSV list of hosts from *value*, and the second item is either the port
        from *value* or *default_port*.

    :Example:

        >>> split_host_port('127.0.0.1', 5432)
        ('127.0.0.1', 5432)

        >>> split_host_port('127.0.0.1:5400', 5432)
        ('127.0.0.1', 5400)

        >>> split_host_port('127.0.0.1,192.168.0.101:5400', 5432)
        ('127.0.0.1,192.168.0.101', 5400)

        >>> split_host_port('127.0.0.1,www.mydomain.com,[fe80:0:0:0:213:72ff:fe3c:21bf], 0:0:0:0:0:0:0:0:5400', 5432)
        ('127.0.0.1,www.mydomain.com,fe80:0:0:0:213:72ff:fe3c:21bf,0:0:0:0:0:0:0:0', 5400)
    """
    t = value.rsplit(':', 1)
    # If *value* contains ``:`` we consider it to be an IPv6 address, so we attempt to remove possible square brackets
    if ':' in t[0]:
        t[0] = ','.join([h.strip().strip('[]') for h in t[0].split(',')])
    t.append(default_port)
    return t[0], int(t[1])


def uri(proto: str, netloc: Union[List, Tuple[str, int], str], path: Optional[str] = '',
        user: Optional[str] = None) -> str:
    """Construct URI from given arguments.

    :param proto: the URI protocol.
    :param netloc: the URI host(s) and port. Can be specified in either way among
        * A :class:`list` or :class:`tuple`. The second item should be a port, and the first item should be composed of
            hosts in either of these formats:
            * ``host``; or.
            * ``host1,host2,...,hostn``.
        * A :class:`str` in either of these formats:
            * ``host:port``; or
            * ``host1,host2,...,hostn:port``.

        In all cases, each ``host`` portion of *netloc* can be either:
        * An FQDN; or
        * An IPv4 address; or
        * An IPv6 address, with or without square brackets.

    :param path: the URI path.
    :param user: the authenticating user, if any.

    :returns: constructed URI.
    """
    host, port = netloc if isinstance(netloc, (list, tuple)) else split_host_port(netloc, 0)
    # If ``host`` contains ``:`` we consider it to be an IPv6 address, so we add square brackets if they are missing
    if host and ':' in host and host[0] != '[' and host[-1] != ']':
        host = '[{0}]'.format(host)
    port = ':{0}'.format(port) if port else ''
    path = '/{0}'.format(path) if path and not path.startswith('/') else path
    user = '{0}@'.format(user) if user else ''
    return '{0}://{1}{2}{3}{4}'.format(proto, user, host, port, path)


def iter_response_objects(response: HTTPResponse) -> Iterator[Dict[str, Any]]:
    """Iterate over the chunks of a :class:`HTTPResponse` and yield each JSON document that is found along the way.

    :param response: the HTTP response from which JSON documents will be retrieved.
    :rtype: Iterator[:class:`dict`] with current JSON document.
    """
    prev = ''
    decoder = json_decoder.JSONDecoder()
    for chunk in response.read_chunked(decode_content=False):
        if isinstance(chunk, bytes):
            chunk = chunk.decode('utf-8')
        chunk = prev + chunk

        length = len(chunk)
        # ``chunk`` is analyzed in parts. ``idx`` holds the position of the first character in the current part that is
        # neither space nor tab nor line-break, or in other words, the position in the ``chunk`` where it is likely
        # that a JSON document begins
        idx = json_decoder.WHITESPACE.match(chunk, 0).end()
        while idx < length:
            try:
                # Get a JSON document from the chunk. ``message`` is a dictionary representing the JSON document, and
                # ``idx`` becomes the position in the ``chunk`` where the retrieved JSON document ends
                message, idx = decoder.raw_decode(chunk, idx)
            except ValueError:  # malformed or incomplete JSON, unlikely to happen
                break
            else:
                yield message
                idx = json_decoder.WHITESPACE.match(chunk, idx).end()
        # It is not usual that a ``chunk`` would contain more than one JSON document, but we handle that just in case
        prev = chunk[idx:]


<<<<<<< HEAD
def cluster_as_json(cluster, global_config=None) -> Dict[str, Any]:
    if not global_config:
        from patroni.config import get_global_config
        global_config = get_global_config(cluster)
=======
def is_standby_cluster(config: Union[Dict[str, Any], None]) -> bool:
    """Check provided configuration describes a standby cluster.

    :param config: the configuration to be checked. It is expected to be the :class:`dict` that represents the value of
        the ``standby_cluster`` key in the main Patroni configuration. ``None`` can be used if ``standby_cluster`` is
        absent in the main Patroni configuration.

    :returns: ``True`` if configuration is a Patroni standby cluster.
    """
    return isinstance(config, dict) and (config.get('host') or config.get('port') or config.get('restore_command'))


def cluster_as_json(cluster: 'Cluster') -> Dict[str, Any]:
    """Get a JSON representation of *cluster*.

    :param cluster: the :class:`Cluster` object to be parsed as JSON.

    :returns: JSON representation of *cluster*.

    These are the possible keys in the returning object depending on the available information in *cluster*:

    * ``members``: list of members in the cluster. Each value is a :class:`dict` that may have the following keys:
        * ``name``: the name of the host (unique in the cluster). The ``members`` list is sorted by this key;
        * ``role``: ``leader``, ``standby_leader``, ``sync_standby``, or ``replica``;
        * ``state``: ``stopping``, ``stopped``, ``stop failed``, ``crashed``, ``running``, ``starting``,
            ``start failed``, ``restarting``, ``restart failed``, ``initializing new cluster``, ``initdb failed``,
            ``running custom bootstrap script``, ``custom bootstrap failed``, or ``creating replica``;
        * ``api_url``: REST API URL based on ``restapi->connect_address`` configuration;
        * ``host``: PostgreSQL host based on ``postgresql->connect_address``;
        * ``port``: PostgreSQL port based on ``postgresql->connect_address``;
        * ``timeline``: PostgreSQL current timeline;
        * ``pending_restart``: ``True`` if PostgreSQL is pending to be restarted;
        * ``scheduled_restart``: scheduled restart timestamp, if any;
        * ``tags``: any tags that were set for this member;
        * ``lag``: replication lag, if applicable;
    * ``pause``: ``True`` if cluster is in maintenance mode;
    * ``scheduled_switchover``: if a switchover has been scheduled, then it contains this entry with these keys:
        * ``at``: timestamp when switchover was scheduled to occur;
        * ``from``: name of the member to be demoted;
        * ``to``: name of the member to be promoted.
    """
>>>>>>> c549ea7d
    leader_name = cluster.leader.name if cluster.leader else None
    cluster_lsn = cluster.last_lsn or 0

    ret = {'members': []}
    for m in cluster.members:
        if m.name == leader_name:
            role = 'standby_leader' if global_config.is_standby_cluster() else 'leader'
        elif cluster.sync.matches(m.name):
            role = 'sync_standby'
        else:
            role = 'replica'

        member = {'name': m.name, 'role': role, 'state': m.data.get('state', ''), 'api_url': m.api_url}
        conn_kwargs = m.conn_kwargs()
        if conn_kwargs.get('host'):
            member['host'] = conn_kwargs['host']
            if conn_kwargs.get('port'):
                member['port'] = int(conn_kwargs['port'])
        optional_attributes = ('timeline', 'pending_restart', 'scheduled_restart', 'tags')
        member.update({n: m.data[n] for n in optional_attributes if n in m.data})

        if m.name != leader_name:
            lsn = m.data.get('xlog_location')
            if lsn is None:
                member['lag'] = 'unknown'
            elif cluster_lsn >= lsn:
                member['lag'] = cluster_lsn - lsn
            else:
                member['lag'] = 0

        ret['members'].append(member)

    # sort members by name for consistency
    ret['members'].sort(key=lambda m: m['name'])
    if global_config.is_paused():
        ret['pause'] = True
    if cluster.failover and cluster.failover.scheduled_at:
        ret['scheduled_switchover'] = {'at': cluster.failover.scheduled_at.isoformat()}
        if cluster.failover.leader:
            ret['scheduled_switchover']['from'] = cluster.failover.leader
        if cluster.failover.candidate:
            ret['scheduled_switchover']['to'] = cluster.failover.candidate
    return ret


def is_subpath(d1: str, d2: str) -> bool:
    """Check if the file system path *d2* is contained within *d1* after resolving symbolic links.

    .. note::
        It will not check if the paths actually exist, it will only expand the paths and resolve any symbolic links
        that happen to be found.

    :param d1: path to a directory.
    :param d2: path to be checked if is within *d1*.

    :returns: ``True`` if *d1* is a subpath of *d2*.
    """
    real_d1 = os.path.realpath(d1) + os.path.sep
    real_d2 = os.path.realpath(os.path.join(real_d1, d2))
    return os.path.commonprefix([real_d1, real_d2 + os.path.sep]) == real_d1


def validate_directory(d: str, msg: Optional[str] = "{} {}") -> None:
    """Ensure directory exists and is writable.

    .. note::
        If the directory does not exist, :func:`validate_directory` will attempt to create it.

    :param d: the directory to be checked.
    :param msg: a message to be thrown when raising :class:`PatroniException`, if any issue is faced. It must contain
        2 placeholders to be used by :func:`format`:
        * The first placeholder will be replaced with path *d*;
        * The second placeholder will be replaced with the error condition.

    :raises :class:`PatroniException`: if any issue is observed while validating *d*. Can be thrown in these situations
        * *d* did not exist, and :func:`validate_directory` was not able to create it; or
        * *d* is an existing directory, but Patroni is not able to write to that directory; or
        * *d* is an existing file, not a directory.
    """
    if not os.path.exists(d):
        try:
            os.makedirs(d)
        except OSError as e:
            logger.error(e)
            if e.errno != errno.EEXIST:
                raise PatroniException(msg.format(d, "couldn't create the directory"))
    elif os.path.isdir(d):
        try:
            fd, tmpfile = tempfile.mkstemp(dir=d)
            os.close(fd)
            os.remove(tmpfile)
        except OSError:
            raise PatroniException(msg.format(d, "the directory is not writable"))
    else:
        raise PatroniException(msg.format(d, "is not a directory"))


def data_directory_is_empty(data_dir: str) -> bool:
    """Check if a PostgreSQL data directory is empty.

    .. note::
        In non-Windows environments *data_dir* is also considered empty if it only contains hidden files and/or
        ``lost+found`` directory.

    :param data_dir: the PostgreSQL data directory to be checked.

    :returns: ``True`` if *data_dir* is empty.
    """
    if not os.path.exists(data_dir):
        return True
    return all(os.name != 'nt' and (n.startswith('.') or n == 'lost+found') for n in os.listdir(data_dir))


def keepalive_intvl(timeout: int, idle: int, cnt: Optional[int] = 3) -> int:
    """Calculate the value to be used as ``TCP_KEEPINTVL`` based on *timeout*, *idle*, and *cnt*.

    :param timeout: value for ``TCP_USER_TIMEOUT``.
    :param idle: value for ``TCP_KEEPIDLE``.
    :param cnt: value for ``TCP_KEEPCNT``.

    :returns: the value to be used as ``TCP_KEEPINTVL``.
    """
    return max(1, int(float(timeout - idle) / cnt))


def keepalive_socket_options(timeout: int, idle: int, cnt: Optional[int] = 3) -> Iterator[Tuple[int, int, int]]:
    """Get all keepalive related options to be set in a socket.

    :param timeout: value for ``TCP_USER_TIMEOUT``.
    :param idle: value for ``TCP_KEEPIDLE``.
    :param cnt: value for ``TCP_KEEPCNT``.

    :rtype: Iterator[Tuple[:class:`int`, :class:`int`, :class:`int`]] of all keepalive related socket options to be
        set. The first item in the tuple is the protocol, the second item is the option, and the third item is the
        value to be used. The return values depend on the platform:
        * ``Windows``: yield ``SO_KEEPALIVE``;
        * ``Linux``: yield ``SO_KEEPALIVE``, ``TCP_USER_TIMEOUT``, ``TCP_KEEPIDLE`, ``TCP_KEEPINTVL``, and
            ``TCP_KEEPCNT``;
        * ``MacOS``: yield ``SO_KEEPALIVE``, ``TCP_KEEPIDLE`, ``TCP_KEEPINTVL``, and ``TCP_KEEPCNT``
    """
    yield (socket.SOL_SOCKET, socket.SO_KEEPALIVE, 1)

    if sys.platform.startswith('linux'):
        yield (socket.SOL_TCP, 18, int(timeout * 1000))  # TCP_USER_TIMEOUT
        TCP_KEEPIDLE = getattr(socket, 'TCP_KEEPIDLE', None)
        TCP_KEEPINTVL = getattr(socket, 'TCP_KEEPINTVL', None)
        TCP_KEEPCNT = getattr(socket, 'TCP_KEEPCNT', None)
    elif sys.platform.startswith('darwin'):
        TCP_KEEPIDLE = 0x10  # (named "TCP_KEEPALIVE" in C)
        TCP_KEEPINTVL = 0x101
        TCP_KEEPCNT = 0x102
    else:
        return

    intvl = keepalive_intvl(timeout, idle, cnt)
    yield (socket.IPPROTO_TCP, TCP_KEEPIDLE, idle)
    yield (socket.IPPROTO_TCP, TCP_KEEPINTVL, intvl)
    yield (socket.IPPROTO_TCP, TCP_KEEPCNT, cnt)


def enable_keepalive(sock: socket.socket, timeout: int, idle: int, cnt: Optional[int] = 3) -> Union[int, None]:
    """Enable keepalive for *sock*.

    Will set socket options depending on the platform, as per return of :func:`keepalive_socket_options`.

    .. note::
        Value for ``TCP_KEEPINTVL`` will be calculated through :func:`keepalive_intvl` based on *timeout*, *idle*, and
        *cnt*.

    :param sock: the socket for which keepalive will be enabled.
    :param timeout: value for ``TCP_USER_TIMEOUT``.
    :param idle: value for ``TCP_KEEPIDLE``.
    :param cnt: value for ``TCP_KEEPCNT``.

    :returns: output of :func:`socket.ioctl` if we are on Windows, nothing otherwise.
    """
    SIO_KEEPALIVE_VALS = getattr(socket, 'SIO_KEEPALIVE_VALS', None)
    if SIO_KEEPALIVE_VALS is not None:  # Windows
        intvl = keepalive_intvl(timeout, idle, cnt)
        return sock.ioctl(SIO_KEEPALIVE_VALS, (1, idle * 1000, intvl * 1000))

    for opt in keepalive_socket_options(timeout, idle, cnt):
        sock.setsockopt(*opt)<|MERGE_RESOLUTION|>--- conflicted
+++ resolved
@@ -23,17 +23,14 @@
 from typing import Any, Callable, Dict, Iterator, List, Optional, Tuple, Union, TYPE_CHECKING
 
 from dateutil import tz
-<<<<<<< HEAD
-from typing import Any, Dict
-=======
 from urllib3.response import HTTPResponse
->>>>>>> c549ea7d
 
 from .exceptions import PatroniException
 from .version import __version__
 
-if TYPE_CHECKING:
+if TYPE_CHECKING:  # pragma: no cover
     from .dcs import Cluster
+    from .config import GlobalConfig
 
 tzutc = tz.tzutc()
 
@@ -697,25 +694,7 @@
         prev = chunk[idx:]
 
 
-<<<<<<< HEAD
-def cluster_as_json(cluster, global_config=None) -> Dict[str, Any]:
-    if not global_config:
-        from patroni.config import get_global_config
-        global_config = get_global_config(cluster)
-=======
-def is_standby_cluster(config: Union[Dict[str, Any], None]) -> bool:
-    """Check provided configuration describes a standby cluster.
-
-    :param config: the configuration to be checked. It is expected to be the :class:`dict` that represents the value of
-        the ``standby_cluster`` key in the main Patroni configuration. ``None`` can be used if ``standby_cluster`` is
-        absent in the main Patroni configuration.
-
-    :returns: ``True`` if configuration is a Patroni standby cluster.
-    """
-    return isinstance(config, dict) and (config.get('host') or config.get('port') or config.get('restore_command'))
-
-
-def cluster_as_json(cluster: 'Cluster') -> Dict[str, Any]:
+def cluster_as_json(cluster: 'Cluster', global_config: Optional['GlobalConfig'] = None) -> Dict[str, Any]:
     """Get a JSON representation of *cluster*.
 
     :param cluster: the :class:`Cluster` object to be parsed as JSON.
@@ -744,7 +723,9 @@
         * ``from``: name of the member to be demoted;
         * ``to``: name of the member to be promoted.
     """
->>>>>>> c549ea7d
+    if not global_config:
+        from patroni.config import get_global_config
+        global_config = get_global_config(cluster)
     leader_name = cluster.leader.name if cluster.leader else None
     cluster_lsn = cluster.last_lsn or 0
 
