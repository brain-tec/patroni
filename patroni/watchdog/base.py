import abc
import logging
import platform
import sys
from threading import RLock

from typing import Any, Callable, Dict, Optional, Union

from ..config import Config
from ..exceptions import WatchdogError

__all__ = ['WatchdogError', 'Watchdog']

logger = logging.getLogger(__name__)

MODE_REQUIRED = 'required'    # Will not run if a watchdog is not available
MODE_AUTOMATIC = 'automatic'  # Will use a watchdog if one is available
MODE_OFF = 'off'              # Will not try to use a watchdog


def parse_mode(mode: Union[bool, str]) -> str:
    if mode is False:
        return MODE_OFF
    mode = str(mode).lower()
    if mode in ['require', 'required']:
        return MODE_REQUIRED
    elif mode in ['auto', 'automatic']:
        return MODE_AUTOMATIC
    else:
        if mode not in ['off', 'disable', 'disabled']:
            logger.warning("Watchdog mode {0} not recognized, disabling watchdog".format(mode))
        return MODE_OFF


def synchronized(func: Callable[..., Any]) -> Callable[..., Any]:
    def wrapped(self: 'Watchdog', *args: Any, **kwargs: Any) -> Any:
        with self._lock:
            return func(self, *args, **kwargs)
    return wrapped


class WatchdogConfig(object):
    """Helper to contain a snapshot of configuration"""
<<<<<<< HEAD
    def __init__(self, config: Config) -> None:
        self.mode = parse_mode(config['watchdog'].get('mode', 'automatic'))
=======
    def __init__(self, config):
        watchdog_config = config.get("watchdog") or {'mode': 'automatic'}

        self.mode = parse_mode(watchdog_config.get('mode', 'automatic'))
>>>>>>> 1ac9b11f
        self.ttl = config['ttl']
        self.loop_wait = config['loop_wait']
        self.safety_margin = watchdog_config.get('safety_margin', 5)
        self.driver = watchdog_config.get('driver', 'default')
        self.driver_config = dict((k, v) for k, v in watchdog_config.items()
                                  if k not in ['mode', 'safety_margin', 'driver'])

    def __eq__(self, other: Any) -> bool:
        return isinstance(other, WatchdogConfig) and \
            all(getattr(self, attr) == getattr(other, attr) for attr in
                ['mode', 'ttl', 'loop_wait', 'safety_margin', 'driver', 'driver_config'])

    def __ne__(self, other: Any) -> bool:
        return not self == other

    def get_impl(self) -> 'WatchdogBase':
        if self.driver == 'testing':  # pragma: no cover
            from patroni.watchdog.linux import TestingWatchdogDevice
            return TestingWatchdogDevice.from_config(self.driver_config)
        elif platform.system() == 'Linux' and self.driver == 'default':
            from patroni.watchdog.linux import LinuxWatchdogDevice
            return LinuxWatchdogDevice.from_config(self.driver_config)
        else:
            return NullWatchdog()

    @property
    def timeout(self) -> int:
        if self.safety_margin == -1:
            return int(self.ttl // 2)
        else:
            return self.ttl - self.safety_margin

    @property
    def timing_slack(self) -> int:
        return self.timeout - self.loop_wait


class Watchdog(object):
    """Facade to dynamically manage watchdog implementations and handle config changes.

    When activation fails underlying implementation will be switched to a Null implementation. To avoid log spam
    activation will only be retried when watchdog configuration is changed."""
    def __init__(self, config: Config) -> None:
        self.config = WatchdogConfig(config)
        self.active_config: WatchdogConfig = self.config
        self._lock = RLock()
        self.active = False

        if self.config.mode == MODE_OFF:
            self.impl = NullWatchdog()
        else:
            self.impl = self.config.get_impl()
            if self.config.mode == MODE_REQUIRED and self.impl.is_null:
                logger.error("Configuration requires a watchdog, but watchdog is not supported on this platform.")
                sys.exit(1)

    @synchronized
    def reload_config(self, config: Config) -> None:
        self.config = WatchdogConfig(config)
        # Turning a watchdog off can always be done immediately
        if self.config.mode == MODE_OFF:
            if self.active:
                self._disable()
            self.active_config = self.config
            self.impl = NullWatchdog()
        # If watchdog is not active we can apply config immediately to show any warnings early. Otherwise we need to
        # delay until next time a keepalive is sent so timeout matches up with leader key update.
        if not self.active:
            if self.config.driver != self.active_config.driver or \
               self.config.driver_config != self.active_config.driver_config:
                self.impl = self.config.get_impl()
            self.active_config = self.config

    @synchronized
    def activate(self) -> bool:
        """Activates the watchdog device with suitable timeouts. While watchdog is active keepalive needs
        to be called every time loop_wait expires.

        :returns False if a safe watchdog could not be configured, but is required.
        """
        self.active = True
        return self._activate()

    def _activate(self) -> bool:
        self.active_config = self.config

        if self.config.timing_slack < 0:
            logger.warning('Watchdog not supported because leader TTL {0} is less than 2x loop_wait {1}'
                           .format(self.config.ttl, self.config.loop_wait))
            self.impl = NullWatchdog()

        try:
            self.impl.open()
            actual_timeout = self._set_timeout()
        except WatchdogError as e:
            logger.warning("Could not activate %s: %s", self.impl.describe(), e)
            self.impl = NullWatchdog()
            actual_timeout = self.impl.get_timeout()

        if self.impl.is_running and not self.impl.can_be_disabled:
            logger.warning("Watchdog implementation can't be disabled."
                           " Watchdog will trigger after Patroni loses leader key.")

        if not self.impl.is_running or actual_timeout and actual_timeout > self.config.timeout:
            if self.config.mode == MODE_REQUIRED:
                if self.impl.is_null:
                    logger.error("Configuration requires watchdog, but watchdog could not be configured.")
                else:
                    logger.error("Configuration requires watchdog, but a safe watchdog timeout {0} could"
                                 " not be configured. Watchdog timeout is {1}.".format(
                                     self.config.timeout, actual_timeout))
                return False
            else:
                if not self.impl.is_null:
                    logger.warning("Watchdog timeout {0} seconds does not ensure safe termination within {1} seconds"
                                   .format(actual_timeout, self.config.timeout))

        if self.is_running:
            logger.info("{0} activated with {1} second timeout, timing slack {2} seconds"
                        .format(self.impl.describe(), actual_timeout, self.config.timing_slack))
        else:
            if self.config.mode == MODE_REQUIRED:
                logger.error("Configuration requires watchdog, but watchdog could not be activated")
                return False

        return True

    def _set_timeout(self) -> Optional[int]:
        if self.impl.has_set_timeout():
            self.impl.set_timeout(self.config.timeout)

        # Safety checks for watchdog implementations that don't support configurable timeouts
        actual_timeout = self.impl.get_timeout()
        if self.impl.is_running and actual_timeout < self.config.loop_wait:
            logger.error('loop_wait of {0} seconds is too long for watchdog {1} second timeout'
                         .format(self.config.loop_wait, actual_timeout))
            if self.impl.can_be_disabled:
                logger.info('Disabling watchdog due to unsafe timeout.')
                self.impl.close()
                self.impl = NullWatchdog()
                return None
        return actual_timeout

    @synchronized
    def disable(self) -> None:
        self._disable()
        self.active = False

    def _disable(self) -> None:
        try:
            if self.impl.is_running and not self.impl.can_be_disabled:
                # Give sysadmin some extra time to clean stuff up.
                self.impl.keepalive()
                logger.warning("Watchdog implementation can't be disabled. System will reboot after "
                               "{0} seconds when watchdog times out.".format(self.impl.get_timeout()))
            self.impl.close()
        except WatchdogError as e:
            logger.error("Error while disabling watchdog: %s", e)

    @synchronized
    def keepalive(self) -> None:
        try:
            if self.active:
                self.impl.keepalive()
            # In case there are any pending configuration changes apply them now.
            if self.active and self.config != self.active_config:
                if self.config.mode != MODE_OFF and self.active_config.mode == MODE_OFF:
                    self.impl = self.config.get_impl()
                    self._activate()
                if self.config.driver != self.active_config.driver \
                   or self.config.driver_config != self.active_config.driver_config:
                    self._disable()
                    self.impl = self.config.get_impl()
                    self._activate()
                if self.config.timeout != self.active_config.timeout:
                    self.impl.set_timeout(self.config.timeout)
                    if self.is_running:
                        logger.info("{0} updated with {1} second timeout, timing slack {2} seconds"
                                    .format(self.impl.describe(), self.impl.get_timeout(), self.config.timing_slack))
                self.active_config = self.config
        except WatchdogError as e:
            logger.error("Error while sending keepalive: %s", e)

    @property
    @synchronized
    def is_running(self) -> bool:
        return self.impl.is_running

    @property
    @synchronized
    def is_healthy(self) -> bool:
        if self.config.mode != MODE_REQUIRED:
            return True
        return self.config.timing_slack >= 0 and self.impl.is_healthy


class WatchdogBase(abc.ABC):
    """A watchdog object when opened requires periodic calls to keepalive.
    When keepalive is not called within a timeout the system will be terminated."""
    is_null = False

    @property
    def is_running(self) -> bool:
        """Returns True when watchdog is activated and capable of performing it's task."""
        return False

    @property
    def is_healthy(self) -> bool:
        """Returns False when calling open() is known to fail."""
        return False

    @property
    def can_be_disabled(self) -> bool:
        """Returns True when watchdog will be disabled by calling close(). Some watchdog devices
        will keep running no matter what once activated. May raise WatchdogError if called without
        calling open() first."""
        return True

    @abc.abstractmethod
    def open(self) -> None:
        """Open watchdog device.

        When watchdog is opened keepalive must be called. Returns nothing on success
        or raises WatchdogError if the device could not be opened."""

    @abc.abstractmethod
    def close(self) -> None:
        """Gracefully close watchdog device."""

    @abc.abstractmethod
    def keepalive(self) -> None:
        """Resets the watchdog timer.

        Watchdog must be open when keepalive is called."""

    @abc.abstractmethod
    def get_timeout(self) -> int:
        """Returns the current keepalive timeout in effect."""

    def has_set_timeout(self) -> bool:
        """Returns True if setting a timeout is supported."""
        return False

    def set_timeout(self, timeout: int) -> None:
        """Set the watchdog timer timeout.

        :param timeout: watchdog timeout in seconds"""
        raise WatchdogError("Setting timeout is not supported on {0}".format(self.describe()))

    def describe(self) -> str:
        """Human readable name for this device"""
        return self.__class__.__name__

    @classmethod
    def from_config(cls, config: Dict[str, Any]) -> 'WatchdogBase':
        return cls()


class NullWatchdog(WatchdogBase):
    """Null implementation when watchdog is not supported."""
    is_null = True

    def open(self) -> None:
        return

    def close(self) -> None:
        return

    def keepalive(self) -> None:
        return

    def get_timeout(self) -> int:
        # A big enough number to not matter
        return 1000000000<|MERGE_RESOLUTION|>--- conflicted
+++ resolved
@@ -41,15 +41,10 @@
 
 class WatchdogConfig(object):
     """Helper to contain a snapshot of configuration"""
-<<<<<<< HEAD
     def __init__(self, config: Config) -> None:
-        self.mode = parse_mode(config['watchdog'].get('mode', 'automatic'))
-=======
-    def __init__(self, config):
         watchdog_config = config.get("watchdog") or {'mode': 'automatic'}
 
         self.mode = parse_mode(watchdog_config.get('mode', 'automatic'))
->>>>>>> 1ac9b11f
         self.ttl = config['ttl']
         self.loop_wait = config['loop_wait']
         self.safety_margin = watchdog_config.get('safety_margin', 5)
