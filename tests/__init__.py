import datetime
import os
import shutil
import unittest

from mock import Mock, patch

import psycopg2
import urllib3

from patroni.dcs import Leader, Member
from patroni.postgresql import Postgresql
from patroni.postgresql.config import ConfigHandler
from patroni.utils import RetryFailedError


class SleepException(Exception):
    pass


class MockResponse(object):

    def __init__(self, status_code=200):
        self.status_code = status_code
        self.content = '{}'

    @property
    def data(self):
        return self.content.encode('utf-8')

    @property
    def status(self):
        return self.status_code

    @staticmethod
    def getheader(*args):
        return ''


def requests_get(url, **kwargs):
    members = '[{"id":14855829450254237642,"peerURLs":["http://localhost:2380","http://localhost:7001"],' +\
              '"name":"default","clientURLs":["http://localhost:2379","http://localhost:4001"]}]'
    response = MockResponse()
    if url.startswith('http://local'):
        raise urllib3.exceptions.HTTPError()
    elif ':8011/patroni' in url:
        response.content = '{"role": "replica", "xlog": {"received_location": 0}, "tags": {}}'
    elif url.endswith('/members'):
        response.content = '[{}]' if url.startswith('http://error') else members
    elif url.startswith('http://exhibitor'):
        response.content = '{"servers":["127.0.0.1","127.0.0.2","127.0.0.3"],"port":2181}'
    elif url.endswith(':8011/reinitialize'):
        data = kwargs.get('data', '')
        if ' false}' in data:
            response.status_code = 503
            response.content = 'restarting after failure already in progress'
    else:
        response.status_code = 404
    return response


class MockPostmaster(object):
    def __init__(self, is_running=True, is_single_master=False):
        self.is_running = Mock(return_value=is_running)
        self.is_single_master = Mock(return_value=is_single_master)
        self.wait_for_user_backends_to_close = Mock()
        self.signal_stop = Mock(return_value=None)
        self.wait = Mock()
        self.signal_kill = Mock(return_value=False)


class MockCursor(object):

    def __init__(self, connection):
        self.connection = connection
        self.closed = False
        self.rowcount = 0
        self.results = []
<<<<<<< HEAD
        self.description = []
=======
        self.description = [Mock()]
>>>>>>> 337f9efc

    def execute(self, sql, *params):
        if sql.startswith('blabla'):
            raise psycopg2.ProgrammingError()
        elif sql == 'CHECKPOINT' or sql.startswith('SELECT pg_catalog.pg_create_'):
            raise psycopg2.OperationalError()
        elif sql.startswith('RetryFailedError'):
            raise RetryFailedError('retry')
        elif sql.startswith('SELECT slot_name'):
            self.results = [('blabla', 'physical'), ('foobar', 'physical'), ('ls', 'logical', 'a', 'b')]
        elif sql.startswith('SELECT CASE WHEN pg_catalog.pg_is_in_recovery()'):
            self.results = [(1, 2, 1)]
        elif sql.startswith('SELECT pg_catalog.pg_is_in_recovery()'):
            self.results = [(False, 2)]
        elif sql.startswith('SELECT pg_catalog.to_char'):
            replication_info = '[{"application_name":"walreceiver","client_addr":"1.2.3.4",' +\
                               '"state":"streaming","sync_state":"async","sync_priority":0}]'
            self.results = [('', 0, '', '', '', '', False, replication_info)]
        elif sql.startswith('SELECT name, setting'):
            self.results = [('wal_segment_size', '2048', '8kB', 'integer', 'internal'),
                            ('wal_block_size', '8192', None, 'integer', 'internal'),
                            ('shared_buffers', '16384', '8kB', 'integer', 'postmaster'),
                            ('wal_buffers', '-1', '8kB', 'integer', 'postmaster'),
                            ('search_path', 'public', None, 'string', 'user'),
                            ('port', '5433', None, 'integer', 'postmaster'),
                            ('listen_addresses', '*', None, 'string', 'postmaster'),
                            ('autovacuum', 'on', None, 'bool', 'sighup'),
                            ('unix_socket_directories', '/tmp', None, 'string', 'postmaster')]
        elif sql.startswith('IDENTIFY_SYSTEM'):
            self.results = [('1', 2, '0/402EEC0', '')]
        elif sql.startswith('SELECT isdir, modification'):
            self.results = [(False, datetime.datetime.now())]
        elif sql.startswith('SELECT pg_catalog.pg_read_file'):
            self.results = [('1\t0/40159C0\tno recovery target specified\n\n'
                             '2\t1/40159C0\tno recovery target specified\n',)]
        elif sql.startswith('TIMELINE_HISTORY '):
            self.results = [('', b'x\t0/40159C0\tno recovery target specified\n\n'
                                 b'1\t0/40159C0\tno recovery target specified\n\n'
                                 b'2\t0/402DD98\tno recovery target specified\n\n'
                                 b'3\t0/403DD98\tno recovery target specified\n')]
        else:
            self.results = [(None, None, None, None, None, None, None, None, None, None)]

    def fetchone(self):
        return self.results[0]

    def fetchall(self):
        return self.results

    def __iter__(self):
        for i in self.results:
            yield i

    def __enter__(self):
        return self

    def __exit__(self, *args):
        pass


class MockConnect(object):

    server_version = 99999
    autocommit = False
    closed = 0

    def cursor(self):
        return MockCursor(self)

    def __enter__(self):
        return self

    def __exit__(self, *args):
        pass

    @staticmethod
    def close():
        pass


def psycopg2_connect(*args, **kwargs):
    return MockConnect()


class PostgresInit(unittest.TestCase):
    _PARAMETERS = {'wal_level': 'hot_standby', 'max_replication_slots': 5, 'f.oo': 'bar',
                   'search_path': 'public', 'hot_standby': 'on', 'max_wal_senders': 5,
                   'wal_keep_segments': 8, 'wal_log_hints': 'on', 'max_locks_per_transaction': 64,
                   'max_worker_processes': 8, 'max_connections': 100, 'max_prepared_transactions': 0,
                   'track_commit_timestamp': 'off', 'unix_socket_directories': '/tmp', 'trigger_file': 'bla',
                   'stats_temp_directory': '/tmp'}

    @patch('psycopg2.connect', psycopg2_connect)
    @patch.object(ConfigHandler, 'write_postgresql_conf', Mock())
    @patch.object(ConfigHandler, 'replace_pg_hba', Mock())
    @patch.object(ConfigHandler, 'replace_pg_ident', Mock())
    @patch.object(Postgresql, 'get_postgres_role_from_data_directory', Mock(return_value='master'))
    def setUp(self):
        data_dir = os.path.join('data', 'test0')
        self.p = Postgresql({'name': 'postgresql0', 'scope': 'batman', 'data_dir': data_dir,
                             'config_dir': data_dir, 'retry_timeout': 10,
                             'krbsrvname': 'postgres', 'pgpass': os.path.join(data_dir, 'pgpass0'),
                             'listen': '127.0.0.2, 127.0.0.3:5432', 'connect_address': '127.0.0.2:5432',
                             'authentication': {'superuser': {'username': 'foo', 'password': 'test'},
                                                'replication': {'username': '', 'password': 'rep-pass'}},
                             'remove_data_directory_on_rewind_failure': True,
                             'use_pg_rewind': True, 'pg_ctl_timeout': 'bla',
                             'parameters': self._PARAMETERS,
                             'recovery_conf': {'foo': 'bar'},
                             'pg_hba': ['host all all 0.0.0.0/0 md5'],
                             'pg_ident': ['krb realm postgres'],
                             'callbacks': {'on_start': 'true', 'on_stop': 'true', 'on_reload': 'true',
                                           'on_restart': 'true', 'on_role_change': 'true'}})


class BaseTestPostgresql(PostgresInit):

    def setUp(self):
        super(BaseTestPostgresql, self).setUp()

        if not os.path.exists(self.p.data_dir):
            os.makedirs(self.p.data_dir)

        self.leadermem = Member(0, 'leader', 28, {'conn_url': 'postgres://replicator:rep-pass@127.0.0.1:5435/postgres'})
        self.leader = Leader(-1, 28, self.leadermem)
        self.other = Member(0, 'test-1', 28, {'conn_url': 'postgres://replicator:rep-pass@127.0.0.1:5433/postgres',
                                              'tags': {'replicatefrom': 'leader'}})
        self.me = Member(0, 'test0', 28, {'conn_url': 'postgres://replicator:rep-pass@127.0.0.1:5434/postgres'})

    def tearDown(self):
        if os.path.exists(self.p.data_dir):
            shutil.rmtree(self.p.data_dir)<|MERGE_RESOLUTION|>--- conflicted
+++ resolved
@@ -76,11 +76,7 @@
         self.closed = False
         self.rowcount = 0
         self.results = []
-<<<<<<< HEAD
-        self.description = []
-=======
         self.description = [Mock()]
->>>>>>> 337f9efc
 
     def execute(self, sql, *params):
         if sql.startswith('blabla'):
