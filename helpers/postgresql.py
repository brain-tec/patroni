import logging
import os
import psycopg2
import re
import sys
import time

is_py3 = sys.hexversion >= 0x03000000

if is_py3:
    from urllib.parse import urlparse
else:
    from urlparse import urlparse


logger = logging.getLogger(__name__)


def parseurl(url):
    r = urlparse(url)
    return {
        'hostname': r.hostname,
        'port': r.port or 5432,
        'username': r.username,
        'password': r.password,
    }


class Postgresql:

    def __init__(self, config, aws_host_address=None):
        self.name = config['name']
        self.host, self.port = config['listen'].split(':')
        self.libpq_parameters = {
            'host' : aws_host_address or self.host,
            'port' : self.port,
            'fallback_application_name' : 'Governor',
            'connect_timeout' : 5,
            'options' : '-c statement_timeout=2000'
        }
        self.data_dir = config['data_dir']
        self.replication = config['replication']
        self.superuser = config['superuser']
        self.admin = config['admin']
        self.recovery_conf = os.path.join(self.data_dir, 'recovery.conf')
        self._pg_ctl = 'pg_ctl -w -D ' + self.data_dir

        self.config = config

<<<<<<< HEAD
        self.connection_string = 'postgres://{username}:{password}@{host}:{port}/postgres'.format(
            host=self.libpq_parameters['host'], port=self.port, **self.replication)
=======
        self.connection_string = 'postgres://{username}:{password}@{connect_address}/postgres'.format(
            connect_address=self.config['connect_address'], **self.replication)
>>>>>>> af9ebfa3

        self.conn = None
        self.cursor_holder = None
        self.members = []  # list of already existing replication slots

    def cursor(self):
        if not self.cursor_holder:
            self.conn = psycopg2.connect('postgres://{}/postgres'.format(self.config['connect_address']))
            self.conn.autocommit = True
            self.cursor_holder = self.conn.cursor()

        return self.cursor_holder

    def disconnect(self):
        try:
            self.conn.close()
        except:
            logger.exception('Error disconnecting')

    def query(self, sql, *params):
        max_attempts = 0
        while True:
            try:
                self.cursor().execute(sql, params)
                break
            except psycopg2.OperationalError as e:
                if self.conn:
                    self.disconnect()
                self.cursor_holder = None
                if max_attempts > 4:
                    raise e
                max_attempts += 1
                time.sleep(5)
        return self.cursor()

    def data_directory_empty(self):
        return not os.path.exists(self.data_dir) or os.listdir(self.data_dir) == []

    def initialize(self):
        if os.system(self._pg_ctl + ' initdb') == 0:
            self.write_pg_hba()

            return True

        return False

    def sync_from_leader(self, leader):
        r = parseurl(leader.address)

        pgpass = 'pgpass'
        with open(pgpass, 'w') as f:
            os.fchmod(f.fileno(), 0o600)
            f.write('{hostname}:{port}:*:{username}:{password}\n'.format(**r))

        try:
            os.environ['PGPASSFILE'] = pgpass
            return os.system('pg_basebackup -R -D {data_dir} --host={hostname} --port={port} -U {username}'.format(
                data_dir=self.data_dir, **r)) == 0
        finally:
            os.environ.pop('PGPASSFILE')

    def is_leader(self):
        return not self.query('SELECT pg_is_in_recovery()').fetchone()[0]

    def is_running(self):
        return os.system(self._pg_ctl + ' status > /dev/null') == 0

    def start(self):
        if self.is_running():
            self.load_replication_slots()
            logger.error('Cannot start PostgreSQL because one is already running.')
            return False

        pid_path = os.path.join(self.data_dir, 'postmaster.pid')
        if os.path.exists(pid_path):
            os.remove(pid_path)
            logger.info('Removed %s', pid_path)

        ret = os.system(self._pg_ctl + ' start -o "{}"'.format(self.server_options())) == 0
        ret and self.load_replication_slots()
        return ret

    def stop(self):
        return os.system(self._pg_ctl + ' stop -m fast') != 0

    def reload(self):
        return os.system(self._pg_ctl + ' reload') == 0

    def restart(self):
        return os.system(self._pg_ctl + ' restart -m fast') == 0

    def server_options(self):
        options = '--listen_addresses={} --port={}'.format(self.host, self.port)
        for setting, value in self.config['parameters'].items():
            options += " --{}='{}'".format(setting, value)
        return options

    def is_healthy(self):
        if not self.is_running():
            logger.warning('Postgresql is not running.')
            return False
        return True

    def is_healthiest_node(self, last_leader_operation, members):
        if (last_leader_operation or 0) - self.xlog_position() > self.config.get('maximum_lag_on_failover', 0):
            return False

        for member in members:
            if member.hostname == self.name:
                continue
            try:
                member_conn = psycopg2.connect(member.address)
                member_conn.autocommit = True
                member_cursor = member_conn.cursor()
                member_cursor.execute(
                    "SELECT %s - (pg_last_xlog_replay_location() - '0/0000000'::pg_lsn)", (self.xlog_position(), ))
                xlog_diff = member_cursor.fetchone()[0]
                logger.info([self.name, member.hostname, xlog_diff])
                if xlog_diff < 0:
                    member_cursor.close()
                    return False
                member_cursor.close()
            except psycopg2.OperationalError:
                continue
        return True

    def replication_slot_name(self):
        member = os.environ.get("MEMBER")
        (member, _) = re.subn(r'[^a-z0-9]+', r'_', member)
        return member

    def write_pg_hba(self):
        with open(os.path.join(self.data_dir, 'pg_hba.conf'), 'a') as f:
            f.write('host replication {username} {network} md5'.format(**self.replication))
            # allow TCP connections from the host's own address
            f.write("\nhost postgres postgres samehost trust\n")
            # allow TCP connections from the rest of the world with a password
            f.write("\nhost all all 0.0.0.0/0 md5\n")

    @staticmethod
    def primary_conninfo(leader_url):
        r = parseurl(leader_url)
        return 'user={username} password={password} host={hostname} port={port} sslmode=prefer sslcompression=1'.format(**r)

    def check_recovery_conf(self, leader):
        if not os.path.isfile(self.recovery_conf):
            return False

        pattern = leader and leader.address and self.primary_conninfo(leader.address)

        with open(self.recovery_conf, 'r') as f:
            for line in f:
                if line.startswith('primary_conninfo'):
                    if not pattern:
                        return False
                    return pattern in line

        return not pattern

    def write_recovery_conf(self, leader):
        with open(self.recovery_conf, 'w') as f:
            f.write("""standby_mode = 'on'
recovery_target_timeline = 'latest'
""")
            if leader and leader.address:
                f.write("""
primary_slot_name = '{}'
primary_conninfo = '{}'
""".format(self.name, self.primary_conninfo(leader.address)))
                for name, value in self.config.get('recovery_conf', {}).items():
                    f.write("{} = '{}'\n".format(name, value))

    def follow_the_leader(self, leader):
        if self.check_recovery_conf(leader):
            return
        self.write_recovery_conf(leader)
        self.restart()

    def promote(self):
        return os.system(self._pg_ctl + ' promote') == 0

    def demote(self, leader):
        self.follow_the_leader(leader)

    def create_replication_user(self):
        self.query('CREATE USER "{}" WITH REPLICATION ENCRYPTED PASSWORD %s'.format(
            self.replication['username']), self.replication['password'])

    def create_connection_users(self):
        if self.superuser:
            if 'username' in self.superuser:
                self.query("CREATE ROLE \"{0}\" LOGIN SUPERUSER PASSWORD '{1}';".format(
                    self.superuser["username"], self.superuser["password"]))
            else:
                self.query("ALTER ROLE postgres PASSWORD '{0}';".format(self.superuser['password']))
        if self.admin:
            self.query("CREATE ROLE \"{0}\" LOGIN CREATEDB CREATEROLE PASSWORD '{1}';".format(
                self.admin["username"], self.admin["password"]))

    def xlog_position(self):
        return self.query("SELECT pg_last_xlog_replay_location() - '0/0000000'::pg_lsn").fetchone()[0]

    def load_replication_slots(self):
        cursor = self.query("SELECT slot_name FROM pg_replication_slots WHERE slot_type='physical'")
        self.members = [r[0] for r in cursor]

    def create_replication_slots(self, members):
        # drop unused slots
        for slot in set(self.members) - set(members):
            self.query("""SELECT pg_drop_replication_slot(%s)
                           WHERE EXISTS(SELECT 1 FROM pg_replication_slots
                           WHERE slot_name = %s)""", slot, slot)

        # create new slots
        for slot in set(members) - set(self.members):
            self.query("""SELECT pg_create_physical_replication_slot(%s)
                           WHERE NOT EXISTS (SELECT 1 FROM pg_replication_slots
                           WHERE slot_name = %s)""", slot, slot)
        self.members = members

    def last_operation(self):
        return self.query("SELECT pg_current_xlog_location() - '0/00000'::pg_lsn").fetchone()[0]<|MERGE_RESOLUTION|>--- conflicted
+++ resolved
@@ -28,15 +28,15 @@
 
 class Postgresql:
 
-    def __init__(self, config, aws_host_address=None):
+    def __init__(self, config):
         self.name = config['name']
-        self.host, self.port = config['listen'].split(':')
+        host, port = config['connect_address'].split(':')
         self.libpq_parameters = {
-            'host' : aws_host_address or self.host,
-            'port' : self.port,
-            'fallback_application_name' : 'Governor',
-            'connect_timeout' : 5,
-            'options' : '-c statement_timeout=2000'
+            'host': host,
+            'port': port,
+            'fallback_application_name': 'Governor',
+            'connect_timeout': 5,
+            'options': '-c statement_timeout=2000'
         }
         self.data_dir = config['data_dir']
         self.replication = config['replication']
@@ -47,13 +47,8 @@
 
         self.config = config
 
-<<<<<<< HEAD
-        self.connection_string = 'postgres://{username}:{password}@{host}:{port}/postgres'.format(
-            host=self.libpq_parameters['host'], port=self.port, **self.replication)
-=======
         self.connection_string = 'postgres://{username}:{password}@{connect_address}/postgres'.format(
             connect_address=self.config['connect_address'], **self.replication)
->>>>>>> af9ebfa3
 
         self.conn = None
         self.cursor_holder = None
@@ -146,7 +141,8 @@
         return os.system(self._pg_ctl + ' restart -m fast') == 0
 
     def server_options(self):
-        options = '--listen_addresses={} --port={}'.format(self.host, self.port)
+        host, port = self.config['listen'].split(':')
+        options = '--listen_addresses={} --port={}'.format(host, port)
         for setting, value in self.config['parameters'].items():
             options += " --{}='{}'".format(setting, value)
         return options
@@ -245,13 +241,13 @@
     def create_connection_users(self):
         if self.superuser:
             if 'username' in self.superuser:
-                self.query("CREATE ROLE \"{0}\" LOGIN SUPERUSER PASSWORD '{1}';".format(
-                    self.superuser["username"], self.superuser["password"]))
+                self.query('CREATE ROLE "{0}" WITH LOGIN SUPERUSER PASSWORD %s'.format(
+                    self.superuser['username']), self.superuser['password'])
             else:
-                self.query("ALTER ROLE postgres PASSWORD '{0}';".format(self.superuser['password']))
+                self.query('ALTER ROLE postgres WITH PASSWORD %s', self.superuser['password'])
         if self.admin:
-            self.query("CREATE ROLE \"{0}\" LOGIN CREATEDB CREATEROLE PASSWORD '{1}';".format(
-                self.admin["username"], self.admin["password"]))
+            self.query('CREATE ROLE "{0}" WITH LOGIN CREATEDB CREATEROLE PASSWORD %s'.format(
+                self.admin['username']), self.admin['password'])
 
     def xlog_position(self):
         return self.query("SELECT pg_last_xlog_replay_location() - '0/0000000'::pg_lsn").fetchone()[0]
