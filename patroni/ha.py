--- conflicted
+++ resolved
@@ -697,7 +697,7 @@
 
     def is_quorum_commit_mode(self) -> bool:
         """:returns: `True` if quorum commit replication is requested and "supported"."""
-        return self.global_config.is_quorum_commit_mode and self.state_handler.supports_multiple_sync
+        return global_config.is_quorum_commit_mode and self.state_handler.supports_multiple_sync
 
     def is_failsafe_mode(self) -> bool:
         """:returns: `True` if failsafe_mode is enabled in global configuration."""
@@ -739,8 +739,8 @@
         """
         start_time = time.time()
 
-        min_sync = self.global_config.min_synchronous_nodes
-        sync_wanted = self.global_config.synchronous_node_count
+        min_sync = global_config.min_synchronous_nodes
+        sync_wanted = global_config.synchronous_node_count
 
         sync = self._maybe_enable_synchronous_mode()
         if not sync or not sync.leader:
@@ -830,7 +830,7 @@
                 return logger.info('Synchronous replication key updated by someone else.')
 
         # When strict mode and no suitable replication connections put "*" to synchronous_standby_names
-        if self.global_config.is_synchronous_mode_strict and not picked:
+        if global_config.is_synchronous_mode_strict and not picked:
             picked = CaseInsensitiveSet('*')
             logger.warning("No standbys available!")
 
@@ -849,7 +849,6 @@
             else:
                 logger.info("Synchronous replication key updated by someone else")
 
-<<<<<<< HEAD
     def process_sync_replication(self) -> None:
         """Process synchronous replication behavior on the primary."""
         if self.is_quorum_commit_mode():
@@ -865,25 +864,6 @@
                     self._promote_timestamp = time.time()
         elif self.is_synchronous_mode():
             self._process_multisync_replication()
-=======
-                # When strict mode and no suitable replication connections put "*" to synchronous_standby_names
-                if global_config.is_synchronous_mode_strict and not picked:
-                    picked = CaseInsensitiveSet('*')
-                    logger.warning("No standbys available!")
-
-                # Update postgresql.conf and wait 2 secs for changes to become active
-                logger.info("Assigning synchronous standby status to %s", list(picked))
-                self.state_handler.sync_handler.set_synchronous_standby_names(picked)
-
-                if picked and picked != CaseInsensitiveSet('*') and allow_promote != picked:
-                    # Wait for PostgreSQL to enable synchronous mode and see if we can immediately set sync_standby
-                    time.sleep(2)
-                    _, allow_promote = self.state_handler.sync_handler.current_state(self.cluster)
-                if allow_promote and allow_promote != sync_common:
-                    if not self.dcs.write_sync_state(self.state_handler.name, allow_promote, version=sync.version):
-                        return logger.info("Synchronous replication key updated by someone else")
-                    logger.info("Synchronous standby status assigned to %s", list(allow_promote))
->>>>>>> 193c73f6
         else:
             self.disable_synchronous_replication()
 
@@ -909,11 +889,11 @@
                 sync.discard(self.state_handler.name)
         else:
             sync = CaseInsensitiveSet()
-            numsync = self.global_config.min_synchronous_nodes
+            numsync = global_config.min_synchronous_nodes
 
         if not self.is_quorum_commit_mode() or not self.state_handler.supports_multiple_sync and numsync > 1:
             sync = CaseInsensitiveSet()
-            numsync = self.global_config.min_synchronous_nodes
+            numsync = global_config.min_synchronous_nodes
 
             # Just set ourselves as the authoritative source of truth for now. We don't want to wait for standbys
             # to connect. We will try finding a synchronous standby in the next cycle.
@@ -1025,22 +1005,10 @@
             self.process_sync_replication()
             return message
         else:
-<<<<<<< HEAD
             if not self.process_sync_replication_prepromote():
                 # Somebody else updated sync state, it may be due to us losing the lock. To be safe,
                 # postpone promotion until next cycle. TODO: trigger immediate retry of run_cycle.
                 return 'Postponing promotion because synchronous replication state was updated by somebody else'
-=======
-            if self.is_synchronous_mode():
-                # Just set ourselves as the authoritative source of truth for now. We don't want to wait for standbys
-                # to connect. We will try finding a synchronous standby in the next cycle.
-                if not self.dcs.write_sync_state(self.state_handler.name, None, version=self.cluster.sync.version):
-                    # Somebody else updated sync state, it may be due to us losing the lock. To be safe, postpone
-                    # promotion until next cycle. TODO: trigger immediate retry of run_cycle
-                    return 'Postponing promotion because synchronous replication state was updated by somebody else'
-                self.state_handler.sync_handler.set_synchronous_standby_names(
-                    CaseInsensitiveSet('*') if global_config.is_synchronous_mode_strict else CaseInsensitiveSet())
->>>>>>> 193c73f6
             if self.state_handler.role not in ('master', 'promoted', 'primary'):
                 # reset failsafe state when promote
                 self._failsafe.set_is_active(0)
@@ -1971,7 +1939,7 @@
                 global_config.update(self.cluster)
                 self.state_handler.reset_cluster_info_state(self.cluster, self.patroni.nofailover)
             except Exception:
-                self.state_handler.reset_cluster_info_state(None, self.patroni.nofailover, self.global_config)
+                self.state_handler.reset_cluster_info_state(None, self.patroni.nofailover)
                 raise
 
             if self.is_paused():
