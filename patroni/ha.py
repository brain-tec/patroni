import datetime
import functools
import json
import logging
import sys
import time
import uuid

from multiprocessing.pool import ThreadPool
from threading import RLock
from typing import Any, Callable, Collection, Dict, List, NamedTuple, Optional, Union, Tuple, TYPE_CHECKING

from . import psycopg
from .__main__ import Patroni
from .async_executor import AsyncExecutor, CriticalTask
from .collections import CaseInsensitiveSet
from .dcs import AbstractDCS, Cluster, Leader, Member, RemoteMember
from .exceptions import DCSError, PostgresConnectionException, PatroniFatalException
from .postgresql.callback_executor import CallbackAction
from .postgresql.misc import postgres_version_to_int
from .postgresql.postmaster import PostmasterProcess
from .postgresql.rewind import Rewind
from .quorum import QuorumStateResolver
from .utils import polling_loop, tzutc

logger = logging.getLogger(__name__)


class _MemberStatus(NamedTuple):
    """Node status distilled from API response:

        member - dcs.Member object of the node
        reachable - `!False` if the node is not reachable or is not responding with correct JSON
        in_recovery - `!True` if pg_is_in_recovery() == true
        dcs_last_seen - timestamp from JSON of last succesful communication with DCS
        timeline - timeline value from JSON
        wal_position - maximum value of `replayed_location` or `received_location` from JSON
        tags - dictionary with values of different tags (i.e. nofailover)
        watchdog_failed - indicates that watchdog is required by configuration but not available or failed
    """
    member: Member
    reachable: bool
    in_recovery: Optional[bool]
    dcs_last_seen: int
    timeline: int
    wal_position: int
    tags: Dict[str, Any]
    watchdog_failed: bool

    @classmethod
    def from_api_response(cls, member: Member, json: Dict[str, Any]) -> '_MemberStatus':
        """
        :param member: dcs.Member object
        :param json: RestApiHandler.get_postgresql_status() result
        :returns: _MemberStatus object
        """
        # If one of those is not in a response we want to count the node as not healthy/reachable
        wal: Dict[str, Any] = json.get('wal') or json['xlog']
        # abuse difference in primary/replica response format
        in_recovery = not (bool(wal.get('location')) or json.get('role') in ('master', 'primary'))
        timeline = json.get('timeline', 0)
        dcs_last_seen = json.get('dcs_last_seen', 0)
        lsn = int(in_recovery and max(wal.get('received_location', 0), wal.get('replayed_location', 0)))
        return cls(member, True, in_recovery, dcs_last_seen, timeline, lsn,
                   json.get('tags', {}), json.get('watchdog_failed', False))

    @classmethod
    def unknown(cls, member: Member) -> '_MemberStatus':
        return cls(member, False, None, 0, 0, 0, {}, False)

    def failover_limitation(self) -> Optional[str]:
        """Returns reason why this node can't promote or None if everything is ok."""
        if not self.reachable:
            return 'not reachable'
        if self.tags.get('nofailover', False):
            return 'not allowed to promote'
        if self.watchdog_failed:
            return 'not watchdog capable'
        return None


class Failsafe(object):

    def __init__(self, dcs: AbstractDCS) -> None:
        self._lock = RLock()
        self._dcs = dcs
        self._reset_state()

    def update(self, data: Dict[str, Any]) -> None:
        with self._lock:
            self._last_update = time.time()
            self._name = data['name']
            self._conn_url = data['conn_url']
            self._api_url = data['api_url']
            self._slots = data.get('slots')

    def _reset_state(self) -> None:
        self._last_update = 0
        self._name = None
        self._conn_url = None
        self._api_url = None
        self._slots = None

    @property
    def leader(self) -> Optional[Leader]:
        with self._lock:
            if self._last_update + self._dcs.ttl > time.time() and self._name:
                return Leader('', '', RemoteMember(self._name, {'api_url': self._api_url,
                                                                'conn_url': self._conn_url,
                                                                'slots': self._slots}))

    def update_cluster(self, cluster: Cluster) -> Cluster:
        # Enreach cluster with the real leader if there was a ping from it
        leader = self.leader
        if leader:
            # We rely on the strict order of fields in the namedtuple
            cluster = Cluster(*cluster[0:2], leader, *cluster[3:8], leader.member.data['slots'], *cluster[9:])
        return cluster

    def is_active(self) -> bool:
        """Is used to report in REST API whether the failsafe mode was activated.

           On primary the self._last_update is set from the
           set_is_active() method and always returns the correct value.

           On replicas the self._last_update is set at the moment when
           the primary performs POST /failsafe REST API calls.
           The side-effect - it is possible that replicas will show
           failsafe_is_active values different from the primary."""

        with self._lock:
            return self._last_update + self._dcs.ttl > time.time()

    def set_is_active(self, value: float) -> None:
        with self._lock:
            self._last_update = value
            if not value:
                self._reset_state()


class Ha(object):

    def __init__(self, patroni: Patroni):
        self.patroni = patroni
        self.state_handler = patroni.postgresql
        self._rewind = Rewind(self.state_handler)
        self.dcs = patroni.dcs
        self.cluster = Cluster.empty()
        self.global_config = self.patroni.config.get_global_config(None)
        self.old_cluster = Cluster.empty()
        self._leader_expiry = 0
        self._leader_expiry_lock = RLock()
        self._failsafe = Failsafe(patroni.dcs)
        self._was_paused = False
        self._promote_timestamp = 0
        self._leader_timeline = None
        self.recovering = False
        self._async_response = CriticalTask()
        self._crash_recovery_started = 0
        self._start_timeout = None
        self._async_executor = AsyncExecutor(self.state_handler.cancellable, self.wakeup)
        self.watchdog = patroni.watchdog

        # Each member publishes various pieces of information to the DCS using touch_member. This lock protects
        # the state and publishing procedure to have consistent ordering and avoid publishing stale values.
        self._member_state_lock = RLock()
        # Count of concurrent sync disabling requests. Value above zero means that we don't want to be synchronous
        # standby. Changes protected by _member_state_lock.
        self._disable_sync = 0
        # Remember the last known member role and state written to the DCS in order to notify Citus coordinator
        self._last_state = None

        # We need following property to avoid shutdown of postgres when join of Patroni to the postgres
        # already running as replica was aborted due to cluster not being initialized in DCS.
        self._join_aborted = False

        # used only in backoff after failing a pre_promote script
        self._released_leader_key_timestamp = 0

    def primary_stop_timeout(self) -> Union[int, None]:
        """:returns: "primary_stop_timeout" from the global configuration or `None` when not in synchronous mode."""
        ret = self.global_config.primary_stop_timeout
        return ret if ret > 0 and self.is_synchronous_mode() else None

    def is_paused(self) -> bool:
        """:returns: `True` if in maintenance mode."""
        return self.global_config.is_paused

    def check_timeline(self) -> bool:
        """:returns: `True` if should check whether the timeline is latest during the leader race."""
        return self.global_config.check_mode('check_timeline')

    def is_standby_cluster(self) -> bool:
        """:returns: `True` if global configuration has a valid "standby_cluster" section."""
        return self.global_config.is_standby_cluster

    def is_leader(self) -> bool:
        """:returns: `True` if the current node is the leader, based on expiration set when it last held the key."""
        with self._leader_expiry_lock:
            return self._leader_expiry > time.time()

    def set_is_leader(self, value: bool) -> None:
        """Update the current node's view of it's own leadership status.

        Will update the expiry timestamp to match the dcs ttl if setting leadership to true,
        otherwise will set the expiry to the past to immediately invalidate.

        :param value: is the current node the leader.
        """
        with self._leader_expiry_lock:
            self._leader_expiry = time.time() + self.dcs.ttl if value else 0
            if not value:
                self._promote_timestamp = 0

    def sync_mode_is_active(self) -> bool:
        """Check whether synchronous replication is requested and already active.

        :returns: ``True`` if the primary already put its name into the ``/sync`` in DCS.
        """
        return self.is_synchronous_mode() and not self.cluster.sync.is_empty

    def quorum_commit_mode_is_active(self) -> bool:
        """Checks whether quorum replication is requested and already active.

        :returns: ``True`` if the primary already put its name into the ``/sync`` in DCS.
        """
        return self.is_quorum_commit_mode() and not self.cluster.sync.is_empty

    def load_cluster_from_dcs(self) -> None:
        cluster = self.dcs.get_cluster()

        # We want to keep the state of cluster when it was healthy
        if not cluster.is_unlocked() or not self.old_cluster:
            self.old_cluster = cluster
        self.cluster = cluster

        if self.cluster.is_unlocked() and self.is_failsafe_mode():
            # If failsafe mode is enabled we want to inject the "real" leader to the cluster
            self.cluster = cluster = self._failsafe.update_cluster(cluster)

        if not self.has_lock(False):
            self.set_is_leader(False)

        self._leader_timeline = cluster.leader.timeline if cluster.leader else None

    def acquire_lock(self) -> bool:
        try:
            ret = self.dcs.attempt_to_acquire_leader()
        except DCSError:
            raise
        except Exception:
            logger.exception('Unexpected exception raised from attempt_to_acquire_leader, please report it as a BUG')
            ret = False
        self.set_is_leader(ret)
        return ret

    def _failsafe_config(self) -> Optional[Dict[str, str]]:
        if self.is_failsafe_mode():
            ret = {m.name: m.api_url for m in self.cluster.members if m.api_url}
            if self.state_handler.name not in ret:
                ret[self.state_handler.name] = self.patroni.api.connection_string
            return ret

    def update_lock(self, write_leader_optime: bool = False) -> bool:
        last_lsn = slots = None
        if write_leader_optime:
            try:
                last_lsn = self.state_handler.last_operation()
                slots = self.state_handler.slots()
            except Exception:
                logger.exception('Exception when called state_handler.last_operation()')
        if TYPE_CHECKING:  # pragma: no cover
            assert self.cluster.leader is not None
        try:
            ret = self.dcs.update_leader(self.cluster.leader, last_lsn, slots, self._failsafe_config())
        except DCSError:
            raise
        except Exception:
            logger.exception('Unexpected exception raised from update_leader, please report it as a BUG')
            ret = False
        self.set_is_leader(ret)
        if ret:
            self.watchdog.keepalive()
        return ret

    def has_lock(self, info: bool = True) -> bool:
        lock_owner = self.cluster.leader and self.cluster.leader.name
        if info:
            logger.info('Lock owner: %s; I am %s', lock_owner, self.state_handler.name)
        return lock_owner == self.state_handler.name

    def get_effective_tags(self) -> Dict[str, Any]:
        """Return configuration tags merged with dynamically applied tags."""
        tags = self.patroni.tags.copy()
        # _disable_sync could be modified concurrently, but we don't care as attribute get and set are atomic.
        if self._disable_sync > 0:
            tags['nosync'] = True
        return tags

    def notify_citus_coordinator(self, event: str) -> None:
        if self.state_handler.citus_handler.is_worker():
            coordinator = self.dcs.get_citus_coordinator()
            if coordinator and coordinator.leader and coordinator.leader.conn_url:
                try:
                    data = {'type': event,
                            'group': self.state_handler.citus_handler.group(),
                            'leader': self.state_handler.name,
                            'timeout': self.dcs.ttl,
                            'cooldown': self.patroni.config['retry_timeout']}
                    timeout = self.dcs.ttl if event == 'before_demote' else 2
                    self.patroni.request(coordinator.leader.member, 'post', 'citus', data, timeout=timeout, retries=0)
                except Exception as e:
                    logger.warning('Request to Citus coordinator leader %s %s failed: %r',
                                   coordinator.leader.name, coordinator.leader.member.api_url, e)

    def touch_member(self) -> bool:
        with self._member_state_lock:
            data: Dict[str, Any] = {
                'conn_url': self.state_handler.connection_string,
                'api_url': self.patroni.api.connection_string,
                'state': self.state_handler.state,
                'role': self.state_handler.role,
                'version': self.patroni.version
            }

            proxy_url = self.state_handler.proxy_url
            if proxy_url:
                data['proxy_url'] = proxy_url

            if self.is_leader() and not self._rewind.checkpoint_after_promote():
                data['checkpoint_after_promote'] = False
            tags = self.get_effective_tags()
            if tags:
                data['tags'] = tags
            if self.state_handler.pending_restart:
                data['pending_restart'] = True
            if self._async_executor.scheduled_action in (None, 'promote') \
                    and data['state'] in ['running', 'restarting', 'starting']:
                try:
                    timeline, wal_position, pg_control_timeline = self.state_handler.timeline_wal_position()
                    data['xlog_location'] = wal_position
                    if not timeline:  # running as a standby
                        replication_state = self.state_handler.replication_state()
                        if replication_state:
                            data['replication_state'] = replication_state
                        # try pg_stat_wal_receiver to get the timeline
                        timeline = self.state_handler.received_timeline()
                    if not timeline:
                        # So far the only way to get the current timeline on the standby is from
                        # the replication connection. In order to avoid opening the replication
                        # connection on every iteration of HA loop we will do it only when noticed
                        # that the timeline on the primary has changed.
                        # Unfortunately such optimization isn't possible on the standby_leader,
                        # therefore we will get the timeline from pg_control, either by calling
                        # pg_control_checkpoint() on 9.6+ or by parsing the output of pg_controldata.
                        if self.state_handler.role == 'standby_leader':
                            timeline = pg_control_timeline or self.state_handler.pg_control_timeline()
                        else:
                            timeline = self.state_handler.replica_cached_timeline(self._leader_timeline) or 0
                    if timeline:
                        data['timeline'] = timeline
                except Exception:
                    pass
            if self.patroni.scheduled_restart:
                scheduled_restart_data = self.patroni.scheduled_restart.copy()
                scheduled_restart_data['schedule'] = scheduled_restart_data['schedule'].isoformat()
                data['scheduled_restart'] = scheduled_restart_data

            if self.is_paused():
                data['pause'] = True

            ret = self.dcs.touch_member(data)
            if ret:
                new_state = (data['state'], {'master': 'primary'}.get(data['role'], data['role']))
                if self._last_state != new_state and new_state == ('running', 'primary'):
                    self.notify_citus_coordinator('after_promote')
                self._last_state = new_state
            return ret

    def clone(self, clone_member: Union[Leader, Member, None] = None, msg: str = '(without leader)') -> Optional[bool]:
        if self.is_standby_cluster() and not isinstance(clone_member, RemoteMember):
            clone_member = self.get_remote_member(clone_member)

        self._rewind.reset_state()
        if self.state_handler.bootstrap.clone(clone_member):
            logger.info('bootstrapped %s', msg)
            cluster = self.dcs.get_cluster()
            node_to_follow = self._get_node_to_follow(cluster)
            return self.state_handler.follow(node_to_follow) is not False
        else:
            logger.error('failed to bootstrap %s', msg)
            self.state_handler.remove_data_directory()

    def bootstrap(self) -> str:
        # no initialize key and node is allowed to be primary and has 'bootstrap' section in a configuration file
        if self.cluster.is_unlocked() and self.cluster.initialize is None\
                and not self.patroni.nofailover and 'bootstrap' in self.patroni.config:
            if self.dcs.initialize(create_new=True):  # race for initialization
                self.state_handler.bootstrapping = True
                with self._async_response:
                    self._async_response.reset()

                if self.is_standby_cluster():
                    ret = self._async_executor.try_run_async('bootstrap_standby_leader', self.bootstrap_standby_leader)
                    return ret or 'trying to bootstrap a new standby leader'
                else:
                    ret = self._async_executor.try_run_async('bootstrap', self.state_handler.bootstrap.bootstrap,
                                                             args=(self.patroni.config['bootstrap'],))
                    return ret or 'trying to bootstrap a new cluster'
            else:
                return 'failed to acquire initialize lock'

        clone_member = self.cluster.get_clone_member(self.state_handler.name)
        # cluster already has a leader, we can bootstrap from it or from one of replicas (if they allow)
        if not self.cluster.is_unlocked() and clone_member:
            member_role = 'leader' if clone_member == self.cluster.leader else 'replica'
            msg = "from {0} '{1}'".format(member_role, clone_member.name)
            ret = self._async_executor.try_run_async('bootstrap {0}'.format(msg), self.clone, args=(clone_member, msg))
            return ret or 'trying to bootstrap {0}'.format(msg)

        # no leader, but configuration may allowed replica creation using backup tools
        create_replica_methods = self.global_config.get_standby_cluster_config().get('create_replica_methods', []) \
            if self.is_standby_cluster() else None
        can_bootstrap = self.state_handler.can_create_replica_without_replication_connection(create_replica_methods)
        concurrent_bootstrap = self.cluster.initialize == ""
        if can_bootstrap and not concurrent_bootstrap:
            msg = 'bootstrap (without leader)'
            return self._async_executor.try_run_async(msg, self.clone) or 'trying to ' + msg
        return 'waiting for {0}leader to bootstrap'.format('standby_' if self.is_standby_cluster() else '')

    def bootstrap_standby_leader(self) -> Optional[bool]:
        """ If we found 'standby' key in the configuration, we need to bootstrap
            not a real primary, but a 'standby leader', that will take base backup
            from a remote member and start follow it.
        """
        clone_source = self.get_remote_member()
        msg = 'clone from remote member {0}'.format(clone_source.conn_url)
        result = self.clone(clone_source, msg)
        with self._async_response:  # pretend that post_bootstrap was already executed
            self._async_response.complete(result)
        if result:
            self.state_handler.set_role('standby_leader')

        return result

    def _handle_crash_recovery(self) -> Optional[str]:
        if self._crash_recovery_started == 0 and (self.cluster.is_unlocked() or self._rewind.can_rewind):
            self._crash_recovery_started = time.time()
            msg = 'doing crash recovery in a single user mode'
            return self._async_executor.try_run_async(msg, self._rewind.ensure_clean_shutdown) or msg

    def _handle_rewind_or_reinitialize(self) -> Optional[str]:
        leader = self.get_remote_member() if self.is_standby_cluster() else self.cluster.leader
        if not self._rewind.rewind_or_reinitialize_needed_and_possible(leader) or not leader:
            return None

        if self._rewind.can_rewind:
            # rewind is required, but postgres wasn't shut down cleanly.
            if not self.state_handler.is_running() and \
                    self.state_handler.controldata().get('Database cluster state') == 'in archive recovery':
                msg = self._handle_crash_recovery()
                if msg:
                    return msg

            msg = 'running pg_rewind from ' + leader.name
            return self._async_executor.try_run_async(msg, self._rewind.execute, args=(leader,)) or msg

        if self._rewind.should_remove_data_directory_on_diverged_timelines and not self.is_standby_cluster():
            msg = 'reinitializing due to diverged timelines'
            return self._async_executor.try_run_async(msg, self._do_reinitialize, args=(self.cluster,)) or msg

    def recover(self) -> str:
        """Handle the case when postgres isn't running.

        Depending on the state of Patroni, DCS cluster view, and pg_controldata the following could happen:

          - if ``primary_start_timeout`` is 0 and this node owns the leader lock, the lock
            will be voluntarily released if there are healthy replicas to take it over.

          - if postgres was running as a ``primary`` and this node owns the leader lock, postgres is started as primary.

          - crash recover in a single-user mode is executed in the following cases:

            - postgres was running as ``primary`` wasn't ``shut down`` cleanly and there is no leader in DCS

            - postgres was running as ``replica`` wasn't ``shut down in recovery`` (cleanly)
              and we need to run ``pg_rewind`` to join back to the cluster.

          - ``pg_rewind`` is executed if it is necessary, or optinally, the data directory could
             be removed if it is allowed by configuration.

          - after ``crash recovery`` and/or ``pg_rewind`` are executed, postgres is started in recovery.

        :returns: action message, describing what was performed.
        """
        if self.has_lock() and self.update_lock():
            timeout = self.global_config.primary_start_timeout
            if timeout == 0:
                # We are requested to prefer failing over to restarting primary. But see first if there
                # is anyone to fail over to.
                if self.is_failover_possible():
                    self.watchdog.disable()
                    logger.info("Primary crashed. Failing over.")
                    self.demote('immediate')
                    return 'stopped PostgreSQL to fail over after a crash'
        else:
            timeout = None

        data = self.state_handler.controldata()
        logger.info('pg_controldata:\n%s\n', '\n'.join('  {0}: {1}'.format(k, v) for k, v in data.items()))

        # timeout > 0 indicates that we still have the leader lock, and it was just updated
        if timeout\
                and data.get('Database cluster state') in ('in production', 'in crash recovery',
                                                           'shutting down', 'shut down')\
                and self.state_handler.state == 'crashed'\
                and self.state_handler.role in ('primary', 'master')\
                and not self.state_handler.config.recovery_conf_exists():
            # We know 100% that we were running as a primary a few moments ago, therefore could just start postgres
            msg = 'starting primary after failure'
            if self._async_executor.try_run_async(msg, self.state_handler.start,
                                                  args=(timeout, self._async_executor.critical_task)) is None:
                self.recovering = True
                return msg

        # Postgres is not running, and we will restart in standby mode. Watchdog is not needed until we promote.
        self.watchdog.disable()

        if data.get('Database cluster state') in ('in production', 'shutting down', 'in crash recovery'):
            msg = self._handle_crash_recovery()
            if msg:
                return msg

        self.load_cluster_from_dcs()

        role = 'replica'
        if self.has_lock() and not self.is_standby_cluster():
            self._rewind.reset_state()  # we want to later trigger CHECKPOINT after promote
            msg = "starting as readonly because i had the session lock"
            node_to_follow = None
        else:
            if not self._rewind.executed:
                self._rewind.trigger_check_diverged_lsn()
            msg = self._handle_rewind_or_reinitialize()
            if msg:
                return msg

            if self.has_lock():  # in standby cluster
                msg = "starting as a standby leader because i had the session lock"
                role = 'standby_leader'
                node_to_follow = self._get_node_to_follow(self.cluster)
            elif self.is_standby_cluster() and self.cluster.is_unlocked():
                msg = "trying to follow a remote member because standby cluster is unhealthy"
                node_to_follow = self.get_remote_member()
            else:
                msg = "starting as a secondary"
                node_to_follow = self._get_node_to_follow(self.cluster)

            if self.is_synchronous_mode():
                self.state_handler.sync_handler.set_synchronous_standby_names(CaseInsensitiveSet())

        if self._async_executor.try_run_async('restarting after failure', self.state_handler.follow,
                                              args=(node_to_follow, role, timeout)) is None:
            self.recovering = True
        return msg

    def _get_node_to_follow(self, cluster: Cluster) -> Union[Leader, Member, None]:
        """Determine the node to follow.

        :param cluster: the currently known cluster state from DCS.

        :returns: the node which we should be replicating from.
        """
        # The standby leader or when there is no standby leader we want to follow
        # the remote member, except when there is no standby leader in pause.
        if self.is_standby_cluster() and (self.has_lock(False) or self.cluster.is_unlocked() and not self.is_paused()):
            node_to_follow = self.get_remote_member()
        # If replicatefrom tag is set, try to follow the node mentioned there, otherwise, follow the leader.
        elif self.patroni.replicatefrom and self.patroni.replicatefrom != self.state_handler.name:
            node_to_follow = cluster.get_member(self.patroni.replicatefrom)
        else:
            node_to_follow = cluster.leader if cluster.leader and cluster.leader.name else None

        node_to_follow = node_to_follow if node_to_follow and node_to_follow.name != self.state_handler.name else None

        if node_to_follow and not isinstance(node_to_follow, RemoteMember):
            # we are going to abuse Member.data to pass following parameters
            params = ('restore_command', 'archive_cleanup_command')
            for param in params:  # It is highly unlikely to happen, but we want to protect from the case
                node_to_follow.data.pop(param, None)  # when above-mentioned params came from outside.
            if self.is_standby_cluster():
                standby_config = self.global_config.get_standby_cluster_config()
                node_to_follow.data.update({p: standby_config[p] for p in params if standby_config.get(p)})

        return node_to_follow

    def follow(self, demote_reason: str, follow_reason: str, refresh: bool = True) -> str:
        if refresh:
            self.load_cluster_from_dcs()

        is_leader = self.state_handler.is_primary()

        node_to_follow = self._get_node_to_follow(self.cluster)

        if self.is_paused():
            if not (self._rewind.is_needed and self._rewind.can_rewind_or_reinitialize_allowed)\
                    or self.cluster.is_unlocked():
                if is_leader:
                    self.state_handler.set_role('master')
                    return 'continue to run as primary without lock'
                elif self.state_handler.role != 'standby_leader':
                    self.state_handler.set_role('replica')

                if not node_to_follow:
                    return 'no action. I am ({0})'.format(self.state_handler.name)
        elif is_leader:
            self.demote('immediate-nolock')
            return demote_reason

        if self.is_standby_cluster() and self._leader_timeline and \
                self.state_handler.get_history(self._leader_timeline + 1):
            self._rewind.trigger_check_diverged_lsn()

        if not self.state_handler.is_starting():
            msg = self._handle_rewind_or_reinitialize()
            if msg:
                return msg

        if not self.is_paused():
            self.state_handler.handle_parameter_change()

        role = 'standby_leader' if isinstance(node_to_follow, RemoteMember) and self.has_lock(False) else 'replica'
        # It might happen that leader key in the standby cluster references non-exiting member.
        # In this case it is safe to continue running without changing recovery.conf
        if self.is_standby_cluster() and role == 'replica' and not (node_to_follow and node_to_follow.conn_url):
            return 'continue following the old known standby leader'
        else:
            change_required, restart_required = self.state_handler.config.check_recovery_conf(node_to_follow)
            if change_required:
                if restart_required:
                    self._async_executor.try_run_async('changing primary_conninfo and restarting',
                                                       self.state_handler.follow, args=(node_to_follow, role))
                else:
                    self.state_handler.follow(node_to_follow, role, do_reload=True)
                self._rewind.trigger_check_diverged_lsn()
            elif role == 'standby_leader' and self.state_handler.role != role:
                self.state_handler.set_role(role)
                self.state_handler.call_nowait(CallbackAction.ON_ROLE_CHANGE)

        return follow_reason

    def is_synchronous_mode(self) -> bool:
        """:returns: `True` if synchronous replication is requested."""
        return self.global_config.is_synchronous_mode

    def is_quorum_commit_mode(self) -> bool:
        """:returns: `True` if quorum commit replication is requested and "supported"."""
        return self.global_config.is_quorum_commit_mode and self.state_handler.supports_multiple_sync

    def is_failsafe_mode(self) -> bool:
        """:returns: `True` if failsafe_mode is enabled in global configuration."""
        return self.global_config.check_mode('failsafe_mode')

    def disable_synchronous_replication(self) -> None:
        """Cleans up /sync key in DCS if synchronous replication is disabled."""
        if not self.cluster.sync.is_empty and self.dcs.delete_sync_state(version=self.cluster.sync.version):
            logger.info("Disabled synchronous replication")
        self.state_handler.sync_handler.set_synchronous_standby_names(CaseInsensitiveSet())

    def _process_quorum_replication(self) -> None:
        """Process synchronous replication state when quorum commit is requested.

        Synchronous standbys are registered in two places postgresql.conf and DCS. The order of updating them must
        keep the invariant that `quorum + sync >= len(set(quorum pool)|set(sync pool))`. This is done using
        :class:`QuorumStateResolver` that given a current state and set of desired synchronous nodes and replication
        level outputs changes to DCS and synchronous replication in correct order to reach the desired state.
        In case any of those steps causes an error we can just bail out and let next iteration rediscover the state
        and retry necessary transitions.
        """
        start_time = time.time()

        min_sync = self.global_config.min_synchronous_nodes
        sync_wanted = self.global_config.synchronous_node_count

        sync = self.cluster.sync
        leader = sync.leader or self.state_handler.name
        if sync.is_empty:
            sync = self.dcs.write_sync_state(leader, None, 0, version=sync.version)
            if not sync:
                return logger.warning("Updating sync state failed")

        def _check_timeout(offset: float = 0) -> bool:
            return time.time() - start_time + offset >= self.dcs.loop_wait

        while True:
            transition = 'break'  # we need define transition value if `QuorumStateResolver` produced no changes
            sync_state = self.state_handler.sync_handler.current_state(self.cluster)
            for transition, leader, num, nodes in QuorumStateResolver(leader=leader,
                                                                      quorum=sync.quorum,
                                                                      voters=sync.voters,
                                                                      numsync=sync_state.numsync,
                                                                      sync=sync_state.sync,
                                                                      numsync_confirmed=sync_state.numsync_confirmed,
                                                                      active=sync_state.active,
                                                                      sync_wanted=sync_wanted,
                                                                      leader_wanted=self.state_handler.name):
                if _check_timeout():
                    return

                if transition == 'quorum':
                    logger.info("Setting leader to %s, quorum to %d of %d (%s)",
                                leader, num, len(nodes), ", ".join(sorted(nodes)))
                    sync = self.dcs.write_sync_state(leader, nodes, num, version=sync.version)
                    if not sync:
                        return logger.info('Synchronous replication key updated by someone else.')
                elif transition == 'sync':
                    logger.info("Setting synchronous replication to %d of %d (%s)",
                                num, len(nodes), ", ".join(sorted(nodes)))
                    # Bump up number of num nodes to meet minimum replication factor. Commits will have to wait until
                    # we have enough nodes to meet replication target.
                    if num < min_sync:
                        logger.warning("Replication factor %d requested, but %d synchronous standbys available."
                                       " Commits will be delayed.", min_sync + 1, num)
                        num = min_sync
                    self.state_handler.sync_handler.set_synchronous_standby_names(nodes, num)
            if transition != 'restart' or _check_timeout(1):
                return
            # synchronous_standby_names was transitioned from empty to non-empty and it may take
            # some time for nodes to become synchronous. In this case we want to restart state machine
            # hoping that we can update /sync key earlier than in loop_wait seconds.
            time.sleep(1)
            self.state_handler.reset_cluster_info_state(None)

    def _process_multisync_replication(self) -> None:
        """Process synchronous replication state with one or more sync standbys.

        Synchronous standbys are registered in two places postgresql.conf and DCS. The order of updating them must
        be right. The invariant that should be kept is that if a node is primary and sync_standby is set in DCS,
        then that node must have synchronous_standby set to that value. Or more simple, first set in postgresql.conf
        and then in DCS. When removing, first remove in DCS, then in postgresql.conf. This is so we only consider
        promoting standbys that were guaranteed to be replicating synchronously.
        """
<<<<<<< HEAD
        current_state = self.state_handler.sync_handler.current_state(self.cluster)
        picked = current_state.active
        allow_promote = current_state.sync
        voters = CaseInsensitiveSet(self.cluster.sync.voters)

        if picked == voters:
            return
=======
        if self.is_synchronous_mode():
            sync = self.cluster.sync
            if sync.is_empty:
                # corner case: we need to explicitly enable synchronous mode by updating the
                # ``/sync`` key with the current leader name and empty members. In opposite case
                # it will never be automatically enabled if there are not eligible candidates.
                sync = self.dcs.write_sync_state(self.state_handler.name, None, version=sync.version)
                if not sync:
                    return logger.warning("Updating sync state failed")
                logger.info("Enabled synchronous replication")

            current = CaseInsensitiveSet(sync.members)
            picked, allow_promote = self.state_handler.sync_handler.current_state(self.cluster)

            if picked != current:
                # update synchronous standby list in dcs temporarily to point to common nodes in current and picked
                sync_common = current & allow_promote
                if sync_common != current:
                    logger.info("Updating synchronous privilege temporarily from %s to %s",
                                list(current), list(sync_common))
                    sync = self.dcs.write_sync_state(self.state_handler.name, sync_common, version=sync.version)
                    if not sync:
                        return logger.info('Synchronous replication key updated by someone else.')
>>>>>>> 2be64e51

        sync = self.cluster.sync

        # update synchronous standby list in dcs temporarily to point to common nodes in current and picked
        sync_common = voters & allow_promote
        if sync_common != voters:
            logger.info("Updating synchronous privilege temporarily from %s to %s",
                        list(voters), list(sync_common))
            sync = self.dcs.write_sync_state(self.state_handler.name, sync_common, 0, version=sync.version)
            if not sync:
                return logger.info('Synchronous replication key updated by someone else.')

        # When strict mode and no suitable replication connections put "*" to synchronous_standby_names
        if self.global_config.is_synchronous_mode_strict and not picked:
            picked = CaseInsensitiveSet('*')
            logger.warning("No standbys available!")

        # Update postgresql.conf and wait 2 secs for changes to become active
        logger.info("Assigning synchronous standby status to %s", list(picked))
        self.state_handler.sync_handler.set_synchronous_standby_names(picked)

        if picked and picked != CaseInsensitiveSet('*') and allow_promote != picked:
            # Wait for PostgreSQL to enable synchronous mode and see if we can immediately set sync_standby
            time.sleep(2)
            allow_promote = self.state_handler.sync_handler.current_state(self.cluster).sync

        if allow_promote and allow_promote != sync_common:
            if self.dcs.write_sync_state(self.state_handler.name, allow_promote, 0, version=sync.version):
                logger.info("Synchronous standby status assigned to %s", list(allow_promote))
            else:
                logger.info("Synchronous replication key updated by someone else")

    def process_sync_replication(self) -> None:
        """Process synchronous replication behavior on the primary."""
        if self.is_quorum_commit_mode():
            # The synchronous_standby_names was adjusted right before promote.
            # After that, when postgres has become a primary, we need to reflect this change
            # in the /sync key. Further changes of synchronous_standby_names and /sync key should
            # be postponed for `loop_wait` seconds, to give a chance to some replicas to start streaming.
            # In opposite case the /sync key will end up without synchronous nodes.
            if self.state_handler.is_primary():
                if self._promote_timestamp == 0 or time.time() - self._promote_timestamp > self.dcs.loop_wait:
                    self._process_quorum_replication()
                if self._promote_timestamp == 0:
                    self._promote_timestamp = time.time()
        elif self.is_synchronous_mode():
            self._process_multisync_replication()
        else:
            self.disable_synchronous_replication()

    def process_sync_replication_prepromote(self) -> bool:
        """Handle sync replication state before promote.

        If quorum replication is requested, and we can keep syncing to enough nodes satisfying the quorum invariant
        we can promote immediately and let normal quorum resolver process handle any membership changes later.
        Otherwise, we will just reset DCS state to ourselves and add replicas as they connect.

        :returns: `True` if on success or `False` if failed to update /sync key in DCS.
        """
        if not self.is_synchronous_mode():
            self.disable_synchronous_replication()
            return True

        if self.quorum_commit_mode_is_active():
            sync = CaseInsensitiveSet(self.cluster.sync.members)
            numsync = len(sync) - self.cluster.sync.quorum - 1
            if self.state_handler.name not in sync:  # Node outside voters achieved quorum and got leader
                numsync += 1
            else:
                sync.discard(self.state_handler.name)
        else:
            sync = CaseInsensitiveSet()
            numsync = self.global_config.min_synchronous_nodes

        if not self.is_quorum_commit_mode() or not self.state_handler.supports_multiple_sync and numsync > 1:
            sync = CaseInsensitiveSet()
            numsync = self.global_config.min_synchronous_nodes

            # Just set ourselves as the authoritative source of truth for now. We don't want to wait for standbys
            # to connect. We will try finding a synchronous standby in the next cycle.
            if not self.dcs.write_sync_state(self.state_handler.name, None, 0, version=self.cluster.sync.version):
                return False

        self.state_handler.sync_handler.set_synchronous_standby_names(sync, numsync)
        return True

    def is_sync_standby(self, cluster: Cluster) -> bool:
        """:returns: `True` if the current node is a synchronous standby."""
        return bool(cluster.leader) and cluster.sync.leader_matches(cluster.leader.name) \
            and cluster.sync.matches(self.state_handler.name)

    def while_not_sync_standby(self, func: Callable[..., Any]) -> Any:
        """Runs specified action while trying to make sure that the node is not assigned synchronous standby status.

        Tags us as not allowed to be a sync standby as we are going to go away, if we currently are wait for
        leader to notice and pick an alternative one or if the leader changes or goes away we are also free.

        If the connection to DCS fails we run the action anyway, as this is only a hint.

        There is a small race window where this function runs between a primary picking us the sync standby and
        publishing it to the DCS. As the window is rather tiny consequences are holding up commits for one cycle
        period we don't worry about it here."""

        if not self.is_synchronous_mode() or self.patroni.nosync:
            return func()

        with self._member_state_lock:
            self._disable_sync += 1
        try:
            if self.touch_member():
                # Primary should notice the updated value during the next cycle. We will wait double that, if primary
                # hasn't noticed the value by then not disabling sync replication is not likely to matter.
                for _ in polling_loop(timeout=self.dcs.loop_wait * 2, interval=2):
                    try:
                        if not self.is_sync_standby(self.dcs.get_cluster()):
                            break
                    except DCSError:
                        logger.warning("Could not get cluster state, skipping synchronous standby disable")
                        break
                    logger.info("Waiting for primary to release us from synchronous standby")
            else:
                logger.warning("Updating member state failed, skipping synchronous standby disable")

            return func()
        finally:
            with self._member_state_lock:
                self._disable_sync -= 1

    def update_cluster_history(self) -> None:
        primary_timeline = self.state_handler.get_primary_timeline()
        cluster_history = self.cluster.history.lines if self.cluster.history else []
        if primary_timeline == 1:
            if cluster_history:
                self.dcs.set_history_value('[]')
        elif not cluster_history or cluster_history[-1][0] != primary_timeline - 1 or len(cluster_history[-1]) != 5:
            cluster_history = {line[0]: line for line in cluster_history}
            history: List[List[Any]] = list(map(list, self.state_handler.get_history(primary_timeline)))
            if self.cluster.config:
                history = history[-self.cluster.config.max_timelines_history:]
            for line in history:
                # enrich current history with promotion timestamps stored in DCS
                cluster_history_line = list(cluster_history.get(line[0], []))
                if len(line) == 3 and len(cluster_history_line) >= 4 and cluster_history_line[1] == line[1]:
                    line.append(cluster_history_line[3])
                    if len(cluster_history_line) == 5:
                        line.append(cluster_history_line[4])
            if history:
                self.dcs.set_history_value(json.dumps(history, separators=(',', ':')))

    def enforce_follow_remote_member(self, message: str) -> str:
        demote_reason = 'cannot be a real primary in standby cluster'
        return self.follow(demote_reason, message)

    def enforce_primary_role(self, message: str, promote_message: str) -> str:
        """
        Ensure the node that has won the race for the leader key meets criteria
        for promoting its PG server to the 'primary' role.
        """
        if not self.is_paused():
            if not self.watchdog.is_running and not self.watchdog.activate():
                if self.state_handler.is_primary():
                    self.demote('immediate')
                    return 'Demoting self because watchdog could not be activated'
                else:
                    self.release_leader_key_voluntarily()
                    return 'Not promoting self because watchdog could not be activated'

            with self._async_response:
                if self._async_response.result is False:
                    logger.warning("Releasing the leader key voluntarily because the pre-promote script failed")
                    self._released_leader_key_timestamp = time.time()
                    self.release_leader_key_voluntarily()
                    # discard the result of the failed pre-promote script to be able to re-try promote
                    self._async_response.reset()
                    return 'Promotion cancelled because the pre-promote script failed'

        if self.state_handler.is_primary():
            # Inform the state handler about its primary role.
            # It may be unaware of it if postgres is promoted manually.
            self.state_handler.set_role('master')
            self.process_sync_replication()
            self.update_cluster_history()
            self.state_handler.citus_handler.sync_pg_dist_node(self.cluster)
            return message
        elif self.state_handler.role in ('master', 'promoted', 'primary'):
            self.process_sync_replication()
            return message
        else:
            if not self.process_sync_replication_prepromote():
                # Somebody else updated sync state, it may be due to us losing the lock. To be safe,
                # postpone promotion until next cycle. TODO: trigger immediate retry of run_cycle.
                return 'Postponing promotion because synchronous replication state was updated by somebody else'
            if self.state_handler.role not in ('master', 'promoted', 'primary'):
                # reset failsafe state when promote
                self._failsafe.set_is_active(0)

                def before_promote():
                    self.notify_citus_coordinator('before_promote')

                with self._async_response:
                    self._async_response.reset()

                self._async_executor.try_run_async('promote', self.state_handler.promote,
                                                   args=(self.dcs.loop_wait, self._async_response, before_promote))
            return promote_message

    def fetch_node_status(self, member: Member) -> _MemberStatus:
        """Perform http get request on member.api_url to fetch its status.

        Usually this happens during the leader race and we can't afford to wait an indefinite time
        for a response, therefore the request timeout is hardcoded to 2 seconds, which seems to be a
        good compromise. The node which is slow to respond is most likely unhealthy.

        :returns: :class:`_MemberStatus` object
        """
        try:
            response = self.patroni.request(member, timeout=2, retries=0)
            data = response.data.decode('utf-8')
            logger.info('Got response from %s %s: %s', member.name, member.api_url, data)
            return _MemberStatus.from_api_response(member, json.loads(data))
        except Exception as e:
            logger.warning("Request failed to %s: GET %s (%s)", member.name, member.api_url, e)
        return _MemberStatus.unknown(member)

    def fetch_nodes_statuses(self, members: List[Member]) -> List[_MemberStatus]:
        if not members:
            return []
        pool = ThreadPool(len(members))
        results = pool.map(self.fetch_node_status, members)  # Run API calls on members in parallel
        pool.close()
        pool.join()
        return results

    def update_failsafe(self, data: Dict[str, Any]) -> Optional[str]:
        if self.state_handler.state == 'running' and self.state_handler.role in ('master', 'primary'):
            return 'Running as a leader'
        self._failsafe.update(data)

    def failsafe_is_active(self) -> bool:
        return self._failsafe.is_active()

    def call_failsafe_member(self, data: Dict[str, Any], member: Member) -> bool:
        try:
            response = self.patroni.request(member, 'post', 'failsafe', data, timeout=2, retries=1)
            response_data = response.data.decode('utf-8')
            logger.info('Got response from %s %s: %s', member.name, member.api_url, response_data)
            return response.status == 200 and response_data == 'Accepted'
        except Exception as e:
            logger.warning("Request failed to %s: POST %s (%s)", member.name, member.api_url, e)
        return False

    def check_failsafe_topology(self) -> bool:
        failsafe = self.dcs.failsafe
        if not isinstance(failsafe, dict) or self.state_handler.name not in failsafe:
            return False
        data: Dict[str, Any] = {
            'name': self.state_handler.name,
            'conn_url': self.state_handler.connection_string,
            'api_url': self.patroni.api.connection_string,
        }
        try:
            data['slots'] = self.state_handler.slots()
        except Exception:
            logger.exception('Exception when called state_handler.slots()')
        members = [RemoteMember(name, {'api_url': url})
                   for name, url in failsafe.items() if name != self.state_handler.name]
        if not members:  # A sinlge node cluster
            return True
        pool = ThreadPool(len(members))
        call_failsafe_member = functools.partial(self.call_failsafe_member, data)
        results = pool.map(call_failsafe_member, members)
        pool.close()
        pool.join()
        return all(results)

    def is_lagging(self, wal_position: int) -> bool:
        """Check if node should consider itself unhealthy to be promoted due to replication lag.

        :param wal_position: Current wal position.

        :returns `True` when node is lagging
        """
        lag = (self.cluster.last_lsn or 0) - wal_position
        return lag > self.global_config.maximum_lag_on_failover

    def _is_healthiest_node(self, members: Collection[Member], check_replication_lag: bool = True) -> bool:
        """Determine whether the current node is healthy enough to become a new leader candidate.

        :param members: the list of nodes to check against
        :param check_replication_lag: whether to take the replication lag into account.
                                      If the lag exceeds configured threshold the node disqualifies itself.
        :returns: `True` if the node is eligible to become the new leader. Since this method is executed
                  on multiple nodes independently it is possible that multiple nodes could count
                  themselves as the healthiest because they received/replayed up to the same LSN,
                  but this is totally fine.
        """
        my_wal_position = self.state_handler.last_operation()
        if check_replication_lag and self.is_lagging(my_wal_position):
            logger.info('My wal position exceeds maximum replication lag')
            return False  # Too far behind last reported wal position on primary

        if not self.is_standby_cluster() and self.check_timeline():
            cluster_timeline = self.cluster.timeline
            my_timeline = self.state_handler.replica_cached_timeline(cluster_timeline)
            if my_timeline is None:
                logger.info('Can not figure out my timeline')
                return False
            if my_timeline < cluster_timeline:
                logger.info('My timeline %s is behind last known cluster timeline %s', my_timeline, cluster_timeline)
                return False

        if self.quorum_commit_mode_is_active():
            quorum = self.cluster.sync.quorum
            voting_set = CaseInsensitiveSet(self.cluster.sync.members)
        else:
            quorum = 0
            voting_set = CaseInsensitiveSet()

        # Prepare list of nodes to run check against. If quorum commit is enabled
        # we also include members with nofailover tag if they are listed in voters.
        members = [m for m in members if m.name != self.state_handler.name
                   and m.api_url and (not m.nofailover or m.name in voting_set)]

        # If there is a quorum active then at least one of the quorum contains latest commit. A quorum member saying
        # their WAL position is not ahead counts as a vote saying we may become new leader. Note that a node doesn't
        # have to be a member of the voting set to gather the necessary votes.

        # Regardless of voting, if we observe a node that can become a leader and is ahead, we defer to that node.
        # This can lead to failure to act on quorum if there is asymmetric connectivity.
        quorum_votes = 0 if self.state_handler.name in voting_set else -1
        nodes_ahead = 0

        for st in self.fetch_nodes_statuses(members):
            if st.failover_limitation() is None:
                if st.in_recovery is False:
                    logger.warning('Primary (%s) is still alive', st.member.name)
                    return False
                if my_wal_position < st.wal_position:
                    nodes_ahead += 1
                    logger.info('Wal position of %s is ahead of my wal position', st.member.name)
                    # In synchronous mode the former leader might be still accessible and even be ahead of us.
                    # We should not disqualify himself from the leader race in such a situation.
                    if not self.sync_mode_is_active() or not self.cluster.sync.leader_matches(st.member.name):
                        return False
                    logger.info('Ignoring the former leader being ahead of us')
                # we want to count votes only from nodes with postgres up and running!
                elif st.member.name in voting_set and st.wal_position > 0:
                    logger.info('Got quorum vote from %s', st.member.name)
                    quorum_votes += 1

        # When not in quorum commit we just want to return `True`.
        # In quorum commit the former leader is special and counted healthy even when there are no other nodes.
        # Otherwise check that the number of votes exceeds the quorum field from the /sync key.
        return not self.quorum_commit_mode_is_active() or quorum_votes >= quorum\
            or nodes_ahead == 0 and self.cluster.sync.leader == self.state_handler.name

    def is_failover_possible(self, *, cluster_lsn: int = 0, exclude_failover_candidate: bool = False) -> bool:
        """Checks whether any of the cluster members is allowed to promote and is healthy enough for that.

        :param cluster_lsn: to calculate replication lag and exclude member if it is lagging.
        :param exclude_failover_candidate: if ``True``, exclude :attr:`failover.candidate` from the members
                                           list against which the failover possibility checks are run.
        :returns: `True` if there are members eligible to become the new leader.
        """
        candidates = self.get_failover_candidates(exclude_failover_candidate)

        if self.is_synchronous_mode() and self.cluster.failover and self.cluster.failover.candidate and not candidates:
            logger.warning('Failover candidate=%s does not match with sync_standbys=%s',
                           self.cluster.failover.candidate, self.cluster.sync.sync_standby)
        elif not candidates:
            logger.warning('manual failover: candidates list is empty')

        ret = False
        cluster_timeline = self.cluster.timeline
        for st in self.fetch_nodes_statuses(candidates):
            not_allowed_reason = st.failover_limitation()
            if not_allowed_reason:
                logger.info('Member %s is %s', st.member.name, not_allowed_reason)
            elif cluster_lsn and st.wal_position < cluster_lsn or \
                    not cluster_lsn and self.is_lagging(st.wal_position):
                logger.info('Member %s exceeds maximum replication lag', st.member.name)
            elif self.check_timeline() and (not st.timeline or st.timeline < cluster_timeline):
                logger.info('Timeline %s of member %s is behind the cluster timeline %s',
                            st.timeline, st.member.name, cluster_timeline)
            else:
                ret = True
        return ret

    def manual_failover_process_no_leader(self) -> Optional[bool]:
        """Handles manual failover/switchover when the old leader already stepped down.

        :returns: - `True` if the current node is the best candidate to become the new leader
                  - `None` if the current node is running as a primary and requested candidate doesn't exist
        """
        failover = self.cluster.failover
        if TYPE_CHECKING:  # pragma: no cover
            assert failover is not None
        if failover.candidate:  # manual failover to specific member
            if failover.candidate == self.state_handler.name:  # manual failover to me
                return True
            elif self.is_paused():
                # Remove failover key if the node to failover has terminated to avoid waiting for it indefinitely
                # In order to avoid attempts to delete this key from all nodes only the primary is allowed to do it.
                if not self.cluster.get_member(failover.candidate, fallback_to_leader=False)\
                        and self.state_handler.is_primary():
                    logger.warning("manual failover: removing failover key because failover candidate is not running")
                    self.dcs.manual_failover('', '', version=failover.version)
                    return None
                return False

            # in synchronous mode (except quorum commit!) when our name is not in the
            # /sync key we shouldn't take any action even if the candidate is unhealthy
            if self.is_synchronous_mode() and not self.is_quorum_commit_mode()\
                    and not self.cluster.sync.matches(self.state_handler.name, True):
                return False

            # find specific node and check that it is healthy
            member = self.cluster.get_member(failover.candidate, fallback_to_leader=False)
            if isinstance(member, Member):
                st = self.fetch_node_status(member)
                not_allowed_reason = st.failover_limitation()
                if not_allowed_reason is None:  # node is healthy
                    logger.info('manual failover: to %s, i am %s', st.member.name, self.state_handler.name)
                    return False
                # we wanted to failover to specific member but it is not healthy
                logger.warning('manual failover: member %s is %s', st.member.name, not_allowed_reason)

            # at this point we should consider all members as a candidates for failover
            # i.e. we assume that failover.candidate is None
        elif self.is_paused():
            return False

        # try to pick some other members to failover and check that they are healthy
        if failover.leader:
            if self.state_handler.name == failover.leader:  # I was the leader
                # exclude desired member which is unhealthy if it was specified
                if self.is_failover_possible(exclude_failover_candidate=bool(failover.candidate)):
                    return False
                else:  # I was the leader and it looks like currently I am the only healthy member
                    return True

            # at this point we assume that our node is a candidate for a failover among all nodes except former leader

        # exclude former leader from the list (failover.leader can be None)
        members = [m for m in self.cluster.members if m.name != failover.leader]
        return self._is_healthiest_node(members, check_replication_lag=False)

    def is_healthiest_node(self) -> bool:
        """Performs a series of checks to determine that the current node is the best candidate.

        In case if manual failover/switchover is requested it calls :func:`manual_failover_process_no_leader` method.

        :returns: `True` if the current node is among the best candidates to become the new leader.
        """
        if time.time() - self._released_leader_key_timestamp < self.dcs.ttl:
            logger.info('backoff: skip leader race after pre_promote script failure and releasing the lock voluntarily')
            return False

        if self.is_paused() and not self.patroni.nofailover and \
                self.cluster.failover and not self.cluster.failover.scheduled_at:
            ret = self.manual_failover_process_no_leader()
            if ret is not None:  # continue if we just deleted the stale failover key as a leader
                return ret

        if self.state_handler.is_primary():
            if self.is_paused():
                # in pause leader is the healthiest only when no initialize or sysid matches with initialize!
                return not self.cluster.initialize or self.state_handler.sysid == self.cluster.initialize

            # We want to protect from the following scenario:
            # 1. node1 is stressed so much that heart-beat isn't running regularly and the leader lock expires.
            # 2. node2 promotes, gets heavy load and the situation described in 1 repeats.
            # 3. Patroni on node1 comes back, notices that Postgres is running as primary but there is
            #    no leader key and "happily" acquires the leader lock.
            # That is, node1 discarded promotion of node2. To avoid it we want to detect timeline change.
            my_timeline = self.state_handler.get_primary_timeline()
            if my_timeline < self.cluster.timeline:
                logger.warning('My timeline %s is behind last known cluster timeline %s',
                               my_timeline, self.cluster.timeline)
                return False
            return True

        if self.is_paused():
            return False

        if self.patroni.nofailover:  # nofailover tag makes node always unhealthy
            return False

        if self.cluster.failover:
            # When doing a switchover in synchronous mode only synchronous nodes and former leader are allowed to race
            if self.sync_mode_is_active() and not self.cluster.sync.matches(self.state_handler.name, True) and \
               self.cluster.failover.leader:
                return False
            return self.manual_failover_process_no_leader() or False

        if not self.watchdog.is_healthy:
            logger.warning('Watchdog device is not usable')
            return False

        all_known_members = self.old_cluster.members
        if self.is_failsafe_mode():
            failsafe_members = self.dcs.failsafe
            # We want to discard failsafe_mode if the /failsafe key contains garbage or empty.
            if isinstance(failsafe_members, dict):
                # If current node is missing in the /failsafe key we immediately disqualify it from the race.
                if failsafe_members and self.state_handler.name not in failsafe_members:
                    return False
                # Race among not only existing cluster members, but also all known members from the failsafe config
                all_known_members += [RemoteMember(name, {'api_url': url}) for name, url in failsafe_members.items()]
        all_known_members += self.cluster.members

        # Special handling if synchronous mode was requested and activated (the leader in /sync is not empty)
        if self.sync_mode_is_active():
            # In quorum commit mode we allow nodes outside of "voters" to take part in
            # the leader race. They just need to get enough votes to `reach quorum + 1`.
            if not self.is_quorum_commit_mode() and not self.cluster.sync.matches(self.state_handler.name, True):
                return False
            # pick between synchronous candidates so we minimize unnecessary failovers/demotions
            members = {m.name: m for m in all_known_members if self.cluster.sync.matches(m.name, True)}
        else:
            # run usual health check
            members = {m.name: m for m in all_known_members}

        return self._is_healthiest_node(members.values())

    def _delete_leader(self, last_lsn: Optional[int] = None) -> None:
        self.set_is_leader(False)
        self.dcs.delete_leader(self.cluster.leader, last_lsn)
        self.dcs.reset_cluster()

    def release_leader_key_voluntarily(self, last_lsn: Optional[int] = None) -> None:
        self._delete_leader(last_lsn)
        self.touch_member()
        logger.info("Leader key released")

    def demote(self, mode: str) -> Optional[bool]:
        """Demote PostgreSQL running as primary.

        :param mode: One of offline, graceful, immediate or immediate-nolock.
                     ``offline`` is used when connection to DCS is not available.
                     ``graceful`` is used when failing over to another node due to user request. May only be called
                     running async.
                     ``immediate`` is used when we determine that we are not suitable for primary and want to failover
                     quickly without regard for data durability. May only be called synchronously.
                     ``immediate-nolock`` is used when find out that we have lost the lock to be primary. Need to bring
                     down PostgreSQL as quickly as possible without regard for data durability. May only be called
                     synchronously.
        """
        mode_control = {
            'offline':          dict(stop='fast',      checkpoint=False, release=False, offline=True,  async_req=False),  # noqa: E241,E501
            'graceful':         dict(stop='fast',      checkpoint=True,  release=True,  offline=False, async_req=False),  # noqa: E241,E501
            'immediate':        dict(stop='immediate', checkpoint=False, release=True,  offline=False, async_req=True),  # noqa: E241,E501
            'immediate-nolock': dict(stop='immediate', checkpoint=False, release=False, offline=False, async_req=True),  # noqa: E241,E501

        }[mode]

        logger.info('Demoting self (%s)', mode)

        self._rewind.trigger_check_diverged_lsn()

        status = {'released': False}

        def on_shutdown(checkpoint_location: int) -> None:
            # Postmaster is still running, but pg_control already reports clean "shut down".
            # It could happen if Postgres is still archiving the backlog of WAL files.
            # If we know that there are replicas that received the shutdown checkpoint
            # location, we can remove the leader key and allow them to start leader race.
            if self.is_failover_possible(cluster_lsn=checkpoint_location):
                self.state_handler.set_role('demoted')
                with self._async_executor:
                    self.release_leader_key_voluntarily(checkpoint_location)
                    status['released'] = True

        def before_shutdown() -> None:
            if self.state_handler.citus_handler.is_coordinator():
                self.state_handler.citus_handler.on_demote()
            else:
                self.notify_citus_coordinator('before_demote')

        self.state_handler.stop(str(mode_control['stop']), checkpoint=bool(mode_control['checkpoint']),
                                on_safepoint=self.watchdog.disable if self.watchdog.is_running else None,
                                on_shutdown=on_shutdown if mode_control['release'] else None,
                                before_shutdown=before_shutdown if mode == 'graceful' else None,
                                stop_timeout=self.primary_stop_timeout())
        self.state_handler.set_role('demoted')
        self.set_is_leader(False)

        if mode_control['release']:
            if not status['released']:
                checkpoint_location = self.state_handler.latest_checkpoint_location() if mode == 'graceful' else None
                with self._async_executor:
                    self.release_leader_key_voluntarily(checkpoint_location)
            time.sleep(2)  # Give a time to somebody to take the leader lock
        if mode_control['offline']:
            node_to_follow, leader = None, None
        else:
            try:
                cluster = self.dcs.get_cluster()
                node_to_follow, leader = self._get_node_to_follow(cluster), cluster.leader
            except Exception:
                node_to_follow, leader = None, None

        if self.is_synchronous_mode():
            self.state_handler.sync_handler.set_synchronous_standby_names(CaseInsensitiveSet())

        # FIXME: with mode offline called from DCS exception handler and handle_long_action_in_progress
        # there could be an async action already running, calling follow from here will lead
        # to racy state handler state updates.
        if mode_control['async_req']:
            self._async_executor.try_run_async('starting after demotion', self.state_handler.follow, (node_to_follow,))
        else:
            if self._rewind.rewind_or_reinitialize_needed_and_possible(leader):
                return False  # do not start postgres, but run pg_rewind on the next iteration
            self.state_handler.follow(node_to_follow)

    def should_run_scheduled_action(self, action_name: str, scheduled_at: Optional[datetime.datetime],
                                    cleanup_fn: Callable[..., Any]) -> bool:
        if scheduled_at and not self.is_paused():
            # If the scheduled action is in the far future, we shouldn't do anything and just return.
            # If the scheduled action is in the past, we consider the value to be stale and we remove
            # the value.
            # If the value is close to now, we initiate the scheduled action
            # Additionally, if the scheduled action cannot be executed altogether, i.e. there is an error
            # or the action is in the past - we take care of cleaning it up.
            now = datetime.datetime.now(tzutc)
            try:
                delta = (scheduled_at - now).total_seconds()

                if delta > self.dcs.loop_wait:
                    logger.info('Awaiting %s at %s (in %.0f seconds)',
                                action_name, scheduled_at.isoformat(), delta)
                    return False
                elif delta < - int(self.dcs.loop_wait * 1.5):
                    # This means that if run_cycle gets delayed for 2.5x loop_wait we skip the
                    # scheduled action. Probably not a problem, if things are that bad we don't
                    # want to be restarting or failing over anyway.
                    logger.warning('Found a stale %s value, cleaning up: %s',
                                   action_name, scheduled_at.isoformat())
                    cleanup_fn()
                    return False

                # The value is very close to now
                time.sleep(max(delta, 0))
                logger.info('Manual scheduled {0} at %s'.format(action_name), scheduled_at.isoformat())
                return True
            except TypeError:
                logger.warning('Incorrect value of scheduled_at: %s', scheduled_at)
                cleanup_fn()
        return False

    def process_manual_failover_from_leader(self) -> Optional[str]:
        """Checks if manual failover is requested and takes action if appropriate.

        Cleans up failover key if failover conditions are not matched.

        :returns: action message if demote was initiated, None if no action was taken"""
        failover = self.cluster.failover
        if not failover or (self.is_paused() and not self.state_handler.is_primary()):
            return

        if (failover.scheduled_at and not
            self.should_run_scheduled_action("failover", failover.scheduled_at, lambda:
                                             self.dcs.manual_failover('', '', version=failover.version))):
            return

        if not failover.leader or failover.leader == self.state_handler.name:
            if not failover.candidate or failover.candidate != self.state_handler.name:
                if not failover.candidate and self.is_paused():
                    logger.warning('Failover is possible only to a specific candidate in a paused state')
                elif self.is_failover_possible():
                    ret = self._async_executor.try_run_async('manual failover: demote', self.demote, ('graceful',))
                    return ret or 'manual failover: demoting myself'
                else:
                    logger.warning('manual failover: no healthy members found, failover is not possible')
            else:
                logger.warning('manual failover: I am already the leader, no need to failover')
        else:
            logger.warning('manual failover: leader name does not match: %s != %s',
                           failover.leader, self.state_handler.name)

        logger.info('Cleaning up failover key')
        self.dcs.manual_failover('', '', version=failover.version)

    def process_unhealthy_cluster(self) -> str:
        """Cluster has no leader key"""

        if self.is_healthiest_node():
            if self.acquire_lock():
                failover = self.cluster.failover
                if failover:
                    if self.is_paused() and failover.leader and failover.candidate:
                        logger.info('Updating failover key after acquiring leader lock...')
                        self.dcs.manual_failover('', failover.candidate, failover.scheduled_at, failover.version)
                    else:
                        logger.info('Cleaning up failover key after acquiring leader lock...')
                        self.dcs.manual_failover('', '')
                self.load_cluster_from_dcs()

                if self.is_standby_cluster():
                    # standby leader disappeared, and this is the healthiest
                    # replica, so it should become a new standby leader.
                    # This implies we need to start following a remote member
                    msg = 'promoted self to a standby leader by acquiring session lock'
                    return self.enforce_follow_remote_member(msg)
                else:
                    return self.enforce_primary_role(
                        'acquired session lock as a leader',
                        'promoted self to leader by acquiring session lock'
                    )
            else:
                return self.follow('demoted self after trying and failing to obtain lock',
                                   'following new leader after trying and failing to obtain lock')
        else:
            # when we are doing manual failover there is no guaranty that new leader is ahead of any other node
            # node tagged as nofailover can be ahead of the new leader either, but it is always excluded from elections
            if bool(self.cluster.failover) or self.patroni.nofailover:
                self._rewind.trigger_check_diverged_lsn()
                time.sleep(2)  # Give a time to somebody to take the leader lock

            if self.patroni.nofailover:
                return self.follow('demoting self because I am not allowed to become primary',
                                   'following a different leader because I am not allowed to promote')
            return self.follow('demoting self because i am not the healthiest node',
                               'following a different leader because i am not the healthiest node')

    def process_healthy_cluster(self) -> str:
        if self.has_lock():
            if self.is_paused() and not self.state_handler.is_primary():
                if self.cluster.failover and self.cluster.failover.candidate == self.state_handler.name:
                    return 'waiting to become primary after promote...'

                if not self.is_standby_cluster():
                    self._delete_leader()
                    return 'removed leader lock because postgres is not running as primary'

            if self.update_lock(True):
                msg = self.process_manual_failover_from_leader()
                if msg is not None:
                    return msg

                # check if the node is ready to be used by pg_rewind
                self._rewind.ensure_checkpoint_after_promote(self.wakeup)

                if self.is_standby_cluster():
                    # in case of standby cluster we don't really need to
                    # enforce anything, since the leader is not a primary
                    # So just remind the role.
                    msg = 'no action. I am ({0}), the standby leader with the lock'.format(self.state_handler.name) \
                          if self.state_handler.role == 'standby_leader' else \
                          'promoted self to a standby leader because i had the session lock'
                    return self.enforce_follow_remote_member(msg)
                else:
                    return self.enforce_primary_role(
                        'no action. I am ({0}), the leader with the lock'.format(self.state_handler.name),
                        'promoted self to leader because I had the session lock'
                    )
            else:
                # Either there is no connection to DCS or someone else acquired the lock
                logger.error('failed to update leader lock')
                if self.state_handler.is_primary():
                    if self.is_paused():
                        return 'continue to run as primary after failing to update leader lock in DCS'
                    self.demote('immediate-nolock')
                    return 'demoted self because failed to update leader lock in DCS'
                else:
                    return 'not promoting because failed to update leader lock in DCS'
        else:
            logger.debug('does not have lock')
        lock_owner = self.cluster.leader and self.cluster.leader.name
        if self.is_standby_cluster():
            return self.follow('cannot be a real primary in a standby cluster',
                               'no action. I am ({0}), a secondary, and following a standby leader ({1})'.format(
                                   self.state_handler.name, lock_owner), refresh=False)
        return self.follow('demoting self because I do not have the lock and I was a leader',
                           'no action. I am ({0}), a secondary, and following a leader ({1})'.format(
                               self.state_handler.name, lock_owner), refresh=False)

    def evaluate_scheduled_restart(self) -> Optional[str]:
        if self._async_executor.busy:  # Restart already in progress
            return None

        # restart if we need to
        restart_data = self.future_restart_scheduled()
        if restart_data:
            recent_time = self.state_handler.postmaster_start_time()
            request_time = restart_data['postmaster_start_time']
            # check if postmaster start time has changed since the last restart
            if recent_time and request_time and recent_time != request_time:
                logger.info("Cancelling scheduled restart: postgres restart has already happened at %s", recent_time)
                self.delete_future_restart()
                return None

        if restart_data\
                and self.should_run_scheduled_action('restart', restart_data['schedule'], self.delete_future_restart):
            try:
                ret, message = self.restart(restart_data, run_async=True)
                if not ret:
                    logger.warning("Scheduled restart: %s", message)
                    return None
                return message
            finally:
                self.delete_future_restart()

    def restart_matches(self, role: Optional[str], postgres_version: Optional[str], pending_restart: bool) -> bool:
        reason_to_cancel = ""
        # checking the restart filters here seem to be less ugly than moving them into the
        # run_scheduled_action.
        if role and role != self.state_handler.role:
            reason_to_cancel = "host role mismatch"

        if postgres_version and postgres_version_to_int(postgres_version) <= int(self.state_handler.server_version):
            reason_to_cancel = "postgres version mismatch"

        if pending_restart and not self.state_handler.pending_restart:
            reason_to_cancel = "pending restart flag is not set"

        if not reason_to_cancel:
            return True
        else:
            logger.info("not proceeding with the restart: %s", reason_to_cancel)
        return False

    def schedule_future_restart(self, restart_data: Dict[str, Any]) -> bool:
        with self._async_executor:
            restart_data['postmaster_start_time'] = self.state_handler.postmaster_start_time()
            if not self.patroni.scheduled_restart:
                self.patroni.scheduled_restart = restart_data
                self.touch_member()
                return True
        return False

    def delete_future_restart(self) -> bool:
        ret = False
        with self._async_executor:
            if self.patroni.scheduled_restart:
                self.patroni.scheduled_restart = {}
                self.touch_member()
                ret = True
        return ret

    def future_restart_scheduled(self) -> Dict[str, Any]:
        return self.patroni.scheduled_restart.copy()

    def restart_scheduled(self) -> bool:
        return self._async_executor.scheduled_action == 'restart'

    def restart(self, restart_data: Dict[str, Any], run_async: bool = False) -> Tuple[bool, str]:
        """ conditional and unconditional restart """
        assert isinstance(restart_data, dict)

        if (not self.restart_matches(restart_data.get('role'),
                                     restart_data.get('postgres_version'),
                                     ('restart_pending' in restart_data))):
            return (False, "restart conditions are not satisfied")

        with self._async_executor:
            prev = self._async_executor.schedule('restart')
            if prev is not None:
                return (False, prev + ' already in progress')

            # Make the main loop to think that we were recovering dead postgres. If we fail
            # to start postgres after a specified timeout (see below), we need to remove
            # leader key (if it belong to us) rather than trying to start postgres once again.
            self.recovering = True

        # Now that restart is scheduled we can set timeout for startup, it will get reset
        # once async executor runs and main loop notices PostgreSQL as up.
        timeout = restart_data.get('timeout', self.global_config.primary_start_timeout)
        self.set_start_timeout(timeout)

        def before_shutdown() -> None:
            self.notify_citus_coordinator('before_demote')

        def after_start() -> None:
            self.notify_citus_coordinator('after_promote')

        # For non async cases we want to wait for restart to complete or timeout before returning.
        do_restart = functools.partial(self.state_handler.restart, timeout, self._async_executor.critical_task,
                                       before_shutdown=before_shutdown if self.has_lock() else None,
                                       after_start=after_start if self.has_lock() else None)
        if self.is_synchronous_mode() and not self.has_lock():
            do_restart = functools.partial(self.while_not_sync_standby, do_restart)

        if run_async:
            self._async_executor.run_async(do_restart)
            return (True, 'restart initiated')
        else:
            res = self._async_executor.run(do_restart)
            if res:
                return (True, 'restarted successfully')
            elif res is None:
                return (False, 'postgres is still starting')
            else:
                return (False, 'restart failed')

    def _do_reinitialize(self, cluster: Cluster) -> Optional[bool]:
        self.state_handler.stop('immediate', stop_timeout=self.patroni.config['retry_timeout'])
        # Commented redundant data directory cleanup here
        # self.state_handler.remove_data_directory()

        clone_member = cluster.get_clone_member(self.state_handler.name)
        if clone_member:
            member_role = 'leader' if clone_member == cluster.leader else 'replica'
            return self.clone(clone_member, "from {0} '{1}'".format(member_role, clone_member.name))

    def reinitialize(self, force: bool = False) -> Optional[str]:
        with self._async_executor:
            self.load_cluster_from_dcs()

            if self.cluster.is_unlocked():
                return 'Cluster has no leader, can not reinitialize'

            if self.has_lock(False):
                return 'I am the leader, can not reinitialize'

            cluster = self.cluster

        if force:
            self._async_executor.cancel()

        with self._async_executor:
            action = self._async_executor.schedule('reinitialize')
            if action is not None:
                return '{0} already in progress'.format(action)

        self._async_executor.run_async(self._do_reinitialize, args=(cluster, ))

    def handle_long_action_in_progress(self) -> str:
        """Figure out what to do with the task AsyncExecutor is performing."""
        if self.has_lock() and self.update_lock():
            if self._async_executor.scheduled_action == 'doing crash recovery in a single user mode':
                time_left = self.global_config.primary_start_timeout - (time.time() - self._crash_recovery_started)
                if time_left <= 0 and self.is_failover_possible():
                    logger.info("Demoting self because crash recovery is taking too long")
                    self.state_handler.cancellable.cancel(True)
                    self.demote('immediate')
                    return 'terminated crash recovery because of startup timeout'

            return 'updated leader lock during {0}'.format(self._async_executor.scheduled_action)
        elif not self.state_handler.bootstrapping and not self.is_paused():
            # Don't have lock, make sure we are not promoting or starting up a primary in the background
            if self._async_executor.scheduled_action == 'promote':
                with self._async_response:
                    cancel = self._async_response.cancel()
                if cancel:
                    self.state_handler.cancellable.cancel()
                    return 'lost leader before promote'

            if self.state_handler.role in ('master', 'primary'):
                logger.info('Demoting primary during %s', self._async_executor.scheduled_action)
                if self._async_executor.scheduled_action in ('restart', 'starting primary after failure'):
                    # Restart needs a special interlocking cancel because postmaster may be just started in a
                    # background thread and has not even written a pid file yet.
                    with self._async_executor.critical_task as task:
                        if not task.cancel() and isinstance(task.result, PostmasterProcess):
                            self.state_handler.terminate_starting_postmaster(postmaster=task.result)
                self.demote('immediate-nolock')
                return 'lost leader lock during {0}'.format(self._async_executor.scheduled_action)
        if self.cluster.is_unlocked():
            logger.info('not healthy enough for leader race')

        return '{0} in progress'.format(self._async_executor.scheduled_action)

    @staticmethod
    def sysid_valid(sysid: Optional[str]) -> bool:
        # sysid does tv_sec << 32, where tv_sec is the number of seconds sine 1970,
        # so even 1 << 32 would have 10 digits.
        sysid = str(sysid)
        return len(sysid) >= 10 and sysid.isdigit()

    def post_recover(self) -> Optional[str]:
        if not self.state_handler.is_running():
            self.watchdog.disable()
            if self.has_lock():
                if self.state_handler.role in ('master', 'primary', 'standby_leader'):
                    self.state_handler.set_role('demoted')
                self._delete_leader()
                return 'removed leader key after trying and failing to start postgres'
            return 'failed to start postgres'
        return None

    def cancel_initialization(self) -> None:
        logger.info('removing initialize key after failed attempt to bootstrap the cluster')
        self.dcs.cancel_initialization()
        self.state_handler.stop('immediate', stop_timeout=self.patroni.config['retry_timeout'])
        self.state_handler.move_data_directory()
        raise PatroniFatalException('Failed to bootstrap cluster')

    def post_bootstrap(self) -> str:
        with self._async_response:
            result = self._async_response.result
        # bootstrap has failed if postgres is not running
        if not self.state_handler.is_running() or result is False:
            self.cancel_initialization()

        if result is None:
            if not self.state_handler.is_primary():
                return 'waiting for end of recovery after bootstrap'

            self.state_handler.set_role('master')
            ret = self._async_executor.try_run_async('post_bootstrap', self.state_handler.bootstrap.post_bootstrap,
                                                     args=(self.patroni.config['bootstrap'], self._async_response))
            return ret or 'running post_bootstrap'

        self.state_handler.bootstrapping = False
        if not self.watchdog.activate():
            logger.error('Cancelling bootstrap because watchdog activation failed')
            self.cancel_initialization()

        self._rewind.ensure_checkpoint_after_promote(self.wakeup)
        self.dcs.initialize(create_new=(self.cluster.initialize is None), sysid=self.state_handler.sysid)
        self.dcs.set_config_value(json.dumps(self.patroni.config.dynamic_configuration, separators=(',', ':')))
        self.dcs.take_leader()
        self.set_is_leader(True)
        if self.is_synchronous_mode():
            self.state_handler.sync_handler.set_synchronous_standby_names(
                CaseInsensitiveSet('*') if self.global_config.is_synchronous_mode_strict else CaseInsensitiveSet())
        self.state_handler.call_nowait(CallbackAction.ON_START)
        self.load_cluster_from_dcs()

        return 'initialized a new cluster'

    def handle_starting_instance(self) -> Optional[str]:
        """Starting up PostgreSQL may take a long time. In case we are the leader we may want to fail over to."""

        # Check if we are in startup, when paused defer to main loop for manual failovers.
        if not self.state_handler.check_for_startup() or self.is_paused():
            self.set_start_timeout(None)
            if self.is_paused():
                self.state_handler.set_state(self.state_handler.is_running() and 'running' or 'stopped')
            return None

        # state_handler.state == 'starting' here
        if self.has_lock():
            if not self.update_lock():
                logger.info("Lost lock while starting up. Demoting self.")
                self.demote('immediate-nolock')
                return 'stopped PostgreSQL while starting up because leader key was lost'

            timeout = self._start_timeout or self.global_config.primary_start_timeout
            time_left = timeout - self.state_handler.time_in_state()

            if time_left <= 0:
                if self.is_failover_possible():
                    logger.info("Demoting self because primary startup is taking too long")
                    self.demote('immediate')
                    return 'stopped PostgreSQL because of startup timeout'
                else:
                    return 'primary start has timed out, but continuing to wait because failover is not possible'
            else:
                msg = self.process_manual_failover_from_leader()
                if msg is not None:
                    return msg

                return 'PostgreSQL is still starting up, {0:.0f} seconds until timeout'.format(time_left)
        else:
            # Use normal processing for standbys
            logger.info("Still starting up as a standby.")
            return None

    def set_start_timeout(self, value: Optional[int]) -> None:
        """Sets timeout for starting as primary before eligible for failover.

        Must be called when async_executor is busy or in the main thread.
        """
        self._start_timeout = value

    def _run_cycle(self) -> str:
        dcs_failed = False
        try:
            try:
                self.load_cluster_from_dcs()
                self.global_config = self.patroni.config.get_global_config(self.cluster)
                self.state_handler.reset_cluster_info_state(self.cluster, self.patroni.nofailover, self.global_config)
            except Exception:
                self.state_handler.reset_cluster_info_state(None, self.patroni.nofailover, self.global_config)
                raise

            if self.is_paused():
                self.watchdog.disable()
                self._was_paused = True
            else:
                if self._was_paused:
                    self.state_handler.schedule_sanity_checks_after_pause()
                    # during pause people could manually do something with Postgres, therefore we want
                    # to double check rewind conditions on replicas and maybe run CHECKPOINT on the primary
                    self._rewind.reset_state()
                self._was_paused = False

            if not self.cluster.has_member(self.state_handler.name):
                self.touch_member()

            # cluster has leader key but not initialize key
            if not (self.cluster.is_unlocked() or self.sysid_valid(self.cluster.initialize)) and self.has_lock():
                self.dcs.initialize(create_new=(self.cluster.initialize is None), sysid=self.state_handler.sysid)

            if not (self.cluster.is_unlocked() or self.cluster.config and self.cluster.config.data) and self.has_lock():
                self.dcs.set_config_value(json.dumps(self.patroni.config.dynamic_configuration, separators=(',', ':')))
                self.cluster = self.dcs.get_cluster()

            if self._async_executor.busy:
                return self.handle_long_action_in_progress()

            msg = self.handle_starting_instance()
            if msg is not None:
                return msg

            # we've got here, so any async action has finished.
            if self.state_handler.bootstrapping:
                return self.post_bootstrap()

            if self.recovering:
                self.recovering = False

                if not self._rewind.is_needed:
                    # Check if we tried to recover from postgres crash and failed
                    msg = self.post_recover()
                    if msg is not None:
                        return msg

                # Reset some states after postgres successfully started up
                self._crash_recovery_started = 0
                if self._rewind.executed and not self._rewind.failed:
                    self._rewind.reset_state()

                # The Raft cluster without a quorum takes a bit of time to stabilize.
                # Therefore we want to postpone the leader race if we just started up.
                if self.cluster.is_unlocked() and self.dcs.__class__.__name__ == 'Raft':
                    return 'started as a secondary'

            # is data directory empty?
            data_directory_error = ''
            data_directory_is_empty = None
            try:
                data_directory_is_empty = self.state_handler.data_directory_empty()
                data_directory_is_accessible = True
            except OSError as e:
                data_directory_is_accessible = False
                data_directory_error = e

            if not data_directory_is_accessible or data_directory_is_empty:
                self.state_handler.set_role('uninitialized')
                self.state_handler.stop('immediate', stop_timeout=self.patroni.config['retry_timeout'])
                # In case datadir went away while we were primary
                self.watchdog.disable()

                # is this instance the leader?
                if self.has_lock():
                    self.release_leader_key_voluntarily()
                    return 'released leader key voluntarily as data dir {0} and currently leader'.format(
                        'empty' if data_directory_is_accessible else 'not accessible')

                if not data_directory_is_accessible:
                    return 'data directory is not accessible: {0}'.format(data_directory_error)
                if self.is_paused():
                    return 'running with empty data directory'
                return self.bootstrap()  # new node
            else:
                # check if we are allowed to join
                data_sysid = self.state_handler.sysid
                if not self.sysid_valid(data_sysid):
                    # data directory is not empty, but no valid sysid, cluster must be broken, suggest reinit
                    return ("data dir for the cluster is not empty, "
                            "but system ID is invalid; consider doing reinitialize")

                if self.sysid_valid(self.cluster.initialize):
                    if self.cluster.initialize != data_sysid:
                        if self.is_paused():
                            logger.warning('system ID has changed while in paused mode. Patroni will exit when resuming'
                                           ' unless system ID is reset: %s != %s', self.cluster.initialize, data_sysid)
                            if self.has_lock():
                                self.release_leader_key_voluntarily()
                                return 'released leader key voluntarily due to the system ID mismatch'
                        else:
                            logger.fatal('system ID mismatch, node %s belongs to a different cluster: %s != %s',
                                         self.state_handler.name, self.cluster.initialize, data_sysid)
                            sys.exit(1)
                elif self.cluster.is_unlocked() and not self.is_paused():
                    # "bootstrap", but data directory is not empty
                    if not self.state_handler.cb_called and self.state_handler.is_running() \
                            and not self.state_handler.is_primary():
                        self._join_aborted = True
                        logger.error('No initialize key in DCS and PostgreSQL is running as replica, aborting start')
                        logger.error('Please first start Patroni on the node running as primary')
                        sys.exit(1)
                    self.dcs.initialize(create_new=(self.cluster.initialize is None), sysid=data_sysid)

            if not self.state_handler.is_healthy():
                if self.is_paused():
                    self.state_handler.set_state('stopped')
                    if self.has_lock():
                        self._delete_leader()
                        return 'removed leader lock because postgres is not running'
                    # Normally we don't start Postgres in a paused state. We make an exception for the demoted primary
                    # that needs to be started after it had been stopped by demote. When there is no need to call rewind
                    # the demote code follows through to starting Postgres right away, however, in the rewind case
                    # it returns from demote and reaches this point to start PostgreSQL again after rewind. In that
                    # case it makes no sense to continue to recover() unless rewind has finished successfully.
                    elif self._rewind.failed or not self._rewind.executed and not \
                            (self._rewind.is_needed and self._rewind.can_rewind_or_reinitialize_allowed):
                        return 'postgres is not running'

                if self.state_handler.state in ('running', 'starting'):
                    self.state_handler.set_state('crashed')
                # try to start dead postgres
                return self.recover()

            if self.cluster.is_unlocked():
                ret = self.process_unhealthy_cluster()
            else:
                msg = self.process_healthy_cluster()
                ret = self.evaluate_scheduled_restart() or msg

            # We might not have a valid PostgreSQL connection here if AsyncExecutor is doing
            # something with PostgreSQL. Therefore we will sync replication slots only if no
            # asynchronous processes are running or we know that this is a standby being promoted.
            # But, we don't want to run pg_rewind checks or copy logical slots from itself,
            # therefore we have a couple additional `not is_promoting` checks.
            is_promoting = self._async_executor.scheduled_action == 'promote'
            if (not self._async_executor.busy or is_promoting) and not self.state_handler.is_starting():
                create_slots = self._sync_replication_slots(False)

                if not self.state_handler.cb_called:
                    if not is_promoting and not self.state_handler.is_primary():
                        self._rewind.trigger_check_diverged_lsn()
                    self.state_handler.call_nowait(CallbackAction.ON_START)

                if not is_promoting and create_slots and self.cluster.leader:
                    err = self._async_executor.try_run_async('copy_logical_slots',
                                                             self.state_handler.slots_handler.copy_logical_slots,
                                                             args=(self.cluster, create_slots))
                    if not err:
                        ret = 'Copying logical slots {0} from the primary'.format(create_slots)
            return ret
        except DCSError:
            dcs_failed = True
            logger.error('Error communicating with DCS')
            return self._handle_dcs_error()
        except (psycopg.Error, PostgresConnectionException):
            return 'Error communicating with PostgreSQL. Will try again later'
        finally:
            if not dcs_failed:
                if self.is_leader():
                    self._failsafe.set_is_active(0)
                self.touch_member()

    def _handle_dcs_error(self) -> str:
        if not self.is_paused() and self.state_handler.is_running():
            if self.state_handler.is_primary():
                if self.is_failsafe_mode() and self.check_failsafe_topology():
                    self.set_is_leader(True)
                    self._failsafe.set_is_active(time.time())
                    self.watchdog.keepalive()
                    return 'continue to run as a leader because failsafe mode is enabled and all members are accessible'
                self._failsafe.set_is_active(0)
                msg = 'demoting self because DCS is not accessible and I was a leader'
                if not self._async_executor.try_run_async(msg, self.demote, ('offline',)):
                    return msg
                logger.warning('AsyncExecutor is busy, demoting from the main thread')
                self.demote('offline')
                return 'demoted self because DCS is not accessible and I was a leader'
            else:
                self._sync_replication_slots(True)
        return 'DCS is not accessible'

    def _sync_replication_slots(self, dcs_failed: bool) -> List[str]:
        """Handles replication slots.

        :param dcs_failed: bool, indicates that communication with DCS failed (get_cluster() or update_leader())

        :returns: list[str], replication slots names that should be copied from the primary
        """

        slots: List[str] = []

        # If dcs_failed we don't want to touch replication slots on a leader or replicas if failsafe_mode isn't enabled.
        if not self.cluster or dcs_failed and (self.is_leader() or not self.is_failsafe_mode()):
            return slots

        # It could be that DCS is read-only, or only the leader can't access it.
        # Only the second one could be handled by `load_cluster_from_dcs()`.
        # The first one affects advancing logical replication slots on replicas, therefore we rely on
        # Failsafe.update_cluster(), that will return "modified" Cluster if failsafe mode is active.
        cluster = self._failsafe.update_cluster(self.cluster)\
            if self.is_failsafe_mode() and not self.is_leader() else self.cluster
        if cluster:
            slots = self.state_handler.slots_handler.sync_replication_slots(cluster,
                                                                            self.patroni.nofailover,
                                                                            self.patroni.replicatefrom,
                                                                            self.is_paused())
        # Don't copy replication slots if failsafe_mode is active
        return [] if self.failsafe_is_active() else slots

    def run_cycle(self) -> str:
        with self._async_executor:
            try:
                info = self._run_cycle()
                return (self.is_paused() and 'PAUSE: ' or '') + info
            except PatroniFatalException:
                raise
            except Exception:
                logger.exception('Unexpected exception')
                return 'Unexpected exception raised, please report it as a BUG'

    def shutdown(self) -> None:
        if self.is_paused():
            logger.info('Leader key is not deleted and Postgresql is not stopped due paused state')
            self.watchdog.disable()
        elif not self._join_aborted:
            # FIXME: If stop doesn't reach safepoint quickly enough keepalive is triggered. If shutdown checkpoint
            # takes longer than ttl, then leader key is lost and replication might not have sent out all WAL.
            # This might not be the desired behavior of users, as a graceful shutdown of the host can mean lost data.
            # We probably need to something smarter here.
            disable_wd = self.watchdog.disable if self.watchdog.is_running else None

            status = {'deleted': False}

            def _on_shutdown(checkpoint_location: int) -> None:
                if self.is_leader():
                    # Postmaster is still running, but pg_control already reports clean "shut down".
                    # It could happen if Postgres is still archiving the backlog of WAL files.
                    # If we know that there are replicas that received the shutdown checkpoint
                    # location, we can remove the leader key and allow them to start leader race.

                    if self.is_failover_possible(cluster_lsn=checkpoint_location):
                        self.dcs.delete_leader(self.cluster.leader, checkpoint_location)
                        status['deleted'] = True
                    else:
                        self.dcs.write_leader_optime(checkpoint_location)

            def _before_shutdown() -> None:
                self.notify_citus_coordinator('before_demote')

            on_shutdown = _on_shutdown if self.is_leader() else None
            before_shutdown = _before_shutdown if self.is_leader() else None
            self.while_not_sync_standby(lambda: self.state_handler.stop(checkpoint=False, on_safepoint=disable_wd,
                                                                        on_shutdown=on_shutdown,
                                                                        before_shutdown=before_shutdown,
                                                                        stop_timeout=self.primary_stop_timeout()))
            if not self.state_handler.is_running():
                if self.is_leader() and not status['deleted']:
                    checkpoint_location = self.state_handler.latest_checkpoint_location()
                    self.dcs.delete_leader(self.cluster.leader, checkpoint_location)
                self.touch_member()
            else:
                # XXX: what about when Patroni is started as the wrong user that has access to the watchdog device
                # but cannot shut down PostgreSQL. Root would be the obvious example. Would be nice to not kill the
                # system due to a bad config.
                logger.error("PostgreSQL shutdown failed, leader key not removed.%s",
                             (" Leaving watchdog running." if self.watchdog.is_running else ""))

    def watch(self, timeout: float) -> bool:
        # watch on leader key changes if the postgres is running and leader is known and current node is not lock owner
        if self._async_executor.busy or not self.cluster or self.cluster.is_unlocked() or self.has_lock(False):
            leader_version = None
        else:
            leader_version = self.cluster.leader.version if self.cluster.leader else None

        return self.dcs.watch(leader_version, timeout)

    def wakeup(self) -> None:
        """Trigger the next run of HA loop if there is no "active" leader watch request in progress.

        This usually happens on the leader or if the node is running async action"""
        self.dcs.event.set()

    def get_remote_member(self, member: Union[Leader, Member, None] = None) -> RemoteMember:
        """Get remote member node to stream from.

        In case of standby cluster this will tell us from which remote member to stream. Config can be both patroni
        config or cluster.config.data.
        """
        data: Dict[str, Any] = {}
        cluster_params = self.global_config.get_standby_cluster_config()

        if cluster_params:
            data.update({k: v for k, v in cluster_params.items() if k in RemoteMember.ALLOWED_KEYS})
            data['no_replication_slot'] = 'primary_slot_name' not in cluster_params
            conn_kwargs = member.conn_kwargs() if member else \
                {k: cluster_params[k] for k in ('host', 'port') if k in cluster_params}
            if conn_kwargs:
                data['conn_kwargs'] = conn_kwargs

        name = member.name if member else 'remote_member:{}'.format(uuid.uuid1())
        return RemoteMember(name, data)

    def get_failover_candidates(self, exclude_failover_candidate: bool) -> List[Member]:
        """Return a list of candidates for either manual or automatic failover.

        Exclude non-sync members when in synchronous mode, the current node (its checks are always performed earlier)
        and the candidate if required. If failover candidate exclusion is not requested and a candidate is specified
        in the /failover key, return the candidate only.
        The result is further evaluated in the caller :func:`Ha.is_failover_possible` to check if any member is actually
        healthy enough and is allowed to poromote.

        :param exclude_failover_candidate: if ``True``, exclude :attr:`failover.candidate` from the candidates.

        :returns: a list of :class:`Member` ojects or an empty list if there is no candidate available.
        """
        failover = self.cluster.failover
        exclude = [self.state_handler.name] + ([failover.candidate] if failover and exclude_failover_candidate else [])

        def is_eligible(node: Member) -> bool:
            # If quorum commit is requested we want to check all nodes (even not voters),
            # because they could get enough votes and reach necessary quorum + 1.
            # TODO: allow manual failover (=no leader specified) to async node
            if self.sync_mode_is_active() \
                    and not (self.is_quorum_commit_mode() or self.cluster.sync.matches(node.name)):
                return False
            # Don't spend time on "nofailover" nodes checking.
            # We also don't need nodes which we can't query with the api in the list.
            return node.name not in exclude and \
                not node.nofailover and bool(node.api_url) and \
                (not failover or not failover.candidate or node.name == failover.candidate)

        return list(filter(is_eligible, self.cluster.members))<|MERGE_RESOLUTION|>--- conflicted
+++ resolved
@@ -14,7 +14,7 @@
 from .__main__ import Patroni
 from .async_executor import AsyncExecutor, CriticalTask
 from .collections import CaseInsensitiveSet
-from .dcs import AbstractDCS, Cluster, Leader, Member, RemoteMember
+from .dcs import AbstractDCS, Cluster, Leader, Member, RemoteMember, SyncState
 from .exceptions import DCSError, PostgresConnectionException, PatroniFatalException
 from .postgresql.callback_executor import CallbackAction
 from .postgresql.misc import postgres_version_to_int
@@ -661,6 +661,24 @@
         """:returns: `True` if failsafe_mode is enabled in global configuration."""
         return self.global_config.check_mode('failsafe_mode')
 
+    def _maybe_enable_synchronous_mode(self) -> Optional[SyncState]:
+        """Explicitly enable synchronous mode if not yet enabled.
+
+        We are trying to solve a corner case: synchronous mode needs to be explicitly enabled
+        by updating the ``/sync`` key with the current leader name and empty members. In opposite
+        case it will never be automatically enabled if there are no eligible candidates.
+
+        :returns: the latest version of :class:`~patroni.dcs.SyncState` object.
+        """
+        sync = self.cluster.sync
+        if sync.is_empty:
+            sync = self.dcs.write_sync_state(self.state_handler.name, None, 0, version=sync.version)
+            if sync:
+                logger.info("Enabled synchronous replication")
+            else:
+                logger.warning("Updating sync state failed")
+        return sync
+
     def disable_synchronous_replication(self) -> None:
         """Cleans up /sync key in DCS if synchronous replication is disabled."""
         if not self.cluster.sync.is_empty and self.dcs.delete_sync_state(version=self.cluster.sync.version):
@@ -682,12 +700,11 @@
         min_sync = self.global_config.min_synchronous_nodes
         sync_wanted = self.global_config.synchronous_node_count
 
-        sync = self.cluster.sync
-        leader = sync.leader or self.state_handler.name
-        if sync.is_empty:
-            sync = self.dcs.write_sync_state(leader, None, 0, version=sync.version)
-            if not sync:
-                return logger.warning("Updating sync state failed")
+        sync = self._maybe_enable_synchronous_mode()
+        if not sync or not sync.leader:
+            return
+
+        leader = sync.leader
 
         def _check_timeout(offset: float = 0) -> bool:
             return time.time() - start_time + offset >= self.dcs.loop_wait
@@ -740,41 +757,18 @@
         and then in DCS. When removing, first remove in DCS, then in postgresql.conf. This is so we only consider
         promoting standbys that were guaranteed to be replicating synchronously.
         """
-<<<<<<< HEAD
+
+        sync = self._maybe_enable_synchronous_mode()
+        if not sync:
+            return
+
         current_state = self.state_handler.sync_handler.current_state(self.cluster)
         picked = current_state.active
         allow_promote = current_state.sync
-        voters = CaseInsensitiveSet(self.cluster.sync.voters)
+        voters = CaseInsensitiveSet(sync.voters)
 
         if picked == voters:
             return
-=======
-        if self.is_synchronous_mode():
-            sync = self.cluster.sync
-            if sync.is_empty:
-                # corner case: we need to explicitly enable synchronous mode by updating the
-                # ``/sync`` key with the current leader name and empty members. In opposite case
-                # it will never be automatically enabled if there are not eligible candidates.
-                sync = self.dcs.write_sync_state(self.state_handler.name, None, version=sync.version)
-                if not sync:
-                    return logger.warning("Updating sync state failed")
-                logger.info("Enabled synchronous replication")
-
-            current = CaseInsensitiveSet(sync.members)
-            picked, allow_promote = self.state_handler.sync_handler.current_state(self.cluster)
-
-            if picked != current:
-                # update synchronous standby list in dcs temporarily to point to common nodes in current and picked
-                sync_common = current & allow_promote
-                if sync_common != current:
-                    logger.info("Updating synchronous privilege temporarily from %s to %s",
-                                list(current), list(sync_common))
-                    sync = self.dcs.write_sync_state(self.state_handler.name, sync_common, version=sync.version)
-                    if not sync:
-                        return logger.info('Synchronous replication key updated by someone else.')
->>>>>>> 2be64e51
-
-        sync = self.cluster.sync
 
         # update synchronous standby list in dcs temporarily to point to common nodes in current and picked
         sync_common = voters & allow_promote
