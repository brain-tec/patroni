"""Implement Patroni's REST API.

Exposes a REST API of patroni operations functions, such as status, performance and management to web clients.

Much of what can be achieved with the command line tool patronictl can be done via the API. Patroni CLI and daemon
utilises the API to perform these functions.
"""

import base64
import hmac
import json
import logging
import time
import traceback
import dateutil.parser
import datetime
import os
import socket
import sys

from http.server import BaseHTTPRequestHandler, HTTPServer
from ipaddress import ip_address, ip_network, IPv4Network, IPv6Network
from socketserver import ThreadingMixIn
from threading import Thread
from urllib.parse import urlparse, parse_qs

from typing import Any, Callable, Dict, Iterator, List, Optional, Tuple, TYPE_CHECKING, Union

from . import global_config, psycopg
from .__main__ import Patroni
from .dcs import Cluster
from .exceptions import PostgresConnectionException, PostgresException
from .postgresql.misc import postgres_version_to_int
from .utils import deep_compare, enable_keepalive, parse_bool, patch_config, Retry, \
    RetryFailedError, parse_int, split_host_port, tzutc, uri, cluster_as_json

logger = logging.getLogger(__name__)


def check_access(func: Callable[..., None]) -> Callable[..., None]:
    """Check the source ip, authorization header, or client certificates.

    .. note::
        The actual logic to check access is implemented through :func:`RestApiServer.check_access`.

    :param func: function to be decorated.

    :returns: a decorator that executes *func* only if :func:`RestApiServer.check_access` returns ``True``.

    :Example:

        >>> class FooServer:
        ...   def check_access(self, *args, **kwargs):
        ...     print(f'In FooServer: {args[0].__class__.__name__}')
        ...     return True
        ...

        >>> class Foo:
        ...   server = FooServer()
        ...   @check_access
        ...   def do_PUT_foo(self):
        ...      print('In do_PUT_foo')

        >>> f = Foo()
        >>> f.do_PUT_foo()
        In FooServer: Foo
        In do_PUT_foo

    """

    def wrapper(self: 'RestApiHandler', *args: Any, **kwargs: Any) -> None:
        if self.server.check_access(self):
            return func(self, *args, **kwargs)

    return wrapper


class RestApiHandler(BaseHTTPRequestHandler):
    """Define how to handle each of the requests that are made against the REST API server."""

    # Comment from pyi stub file. These unions can cause typing errors with IDEs, e.g. PyCharm
    #
    # Those are technically of types, respectively:
    # * _RequestType = Union[socket.socket, Tuple[bytes, socket.socket]]
    # * _AddressType = Tuple[str, int]
    # But there are some concerns that having unions here would cause
    # too much inconvenience to people using it (see
    # https://github.com/python/typeshed/pull/384#issuecomment-234649696)

    def __init__(self, request: Any,
                 client_address: Any,
                 server: Union['RestApiServer', HTTPServer]) -> None:
        """Create a :class:`RestApiHandler` instance.

        .. note::
            Currently not different from its superclass :func:`__init__`, and only used so ``pyright`` can understand
            the type of ``server`` attribute.

        :param request: client request to be processed.
        :param client_address: address of the client connection.
        :param server: HTTP server that received the request.
        """
        if TYPE_CHECKING:  # pragma: no cover
            assert isinstance(server, RestApiServer)
        super(RestApiHandler, self).__init__(request, client_address, server)
        self.server: 'RestApiServer' = server  # pyright: ignore [reportIncompatibleVariableOverride]
        self.__start_time: float = 0.0
        self.path_query: Dict[str, List[str]] = {}

    def _write_status_code_only(self, status_code: int) -> None:
        """Write a response that is composed only of the HTTP status.

        The response is written with these values separated by space:

            * HTTP protocol version;
            * *status_code*;
            * description of *status_code*.

        .. note::
            This is usually useful for replying to requests from software like HAProxy.

        :param status_code: HTTP status code.

        :Example:

            * ``_write_status_code_only(200)`` would write a response like ``HTTP/1.0 200 OK``.
        """
        message = self.responses[status_code][0]
        self.wfile.write('{0} {1} {2}\r\n\r\n'.format(self.protocol_version, status_code, message).encode('utf-8'))
        self.log_request(status_code)

    def write_response(self, status_code: int, body: str, content_type: str = 'text/html',
                       headers: Optional[Dict[str, str]] = None) -> None:
        """Write an HTTP response.

        .. note::
            Besides ``Content-Type`` header, and the HTTP headers passed through *headers*, this function will also
            write the HTTP headers defined through ``restapi.http_extra_headers`` and ``restapi.https_extra_headers``
            from Patroni configuration.

        :param status_code: response HTTP status code.
        :param body: response body.
        :param content_type: value for ``Content-Type`` HTTP header.
        :param headers: dictionary of additional HTTP headers to set for the response. Each key is the header name, and
            the corresponding value is the value for the header in the response.
        """
        # TODO: try-catch ConnectionResetError: [Errno 104] Connection reset by peer and log it in DEBUG level
        self.send_response(status_code)
        headers = headers or {}
        if content_type:
            headers['Content-Type'] = content_type
        for name, value in headers.items():
            self.send_header(name, value)
        for name, value in (self.server.http_extra_headers or {}).items():
            self.send_header(name, value)
        self.end_headers()
        self.wfile.write(body.encode('utf-8'))

    def _write_json_response(self, status_code: int, response: Any) -> None:
        """Write an HTTP response with a JSON content type.

        Call :func:`write_response` with ``content_type`` as ``application/json``.

        :param status_code: response HTTP status code.
        :param response: value to be dumped as a JSON string and to be used as the response body.
        """
        self.write_response(status_code, json.dumps(response, default=str), content_type='application/json')

    def _write_status_response(self, status_code: int, response: Dict[str, Any]) -> None:
        """Write an HTTP response with Patroni/Postgres status in JSON format.

        Modifies *response* before sending it to the client. Defines the ``patroni`` key, which is a
        dictionary that contains the mandatory keys:

            * ``version``: Patroni version, e.g. ``3.0.2``;
            * ``scope``: value of ``scope`` setting from Patroni configuration.

        May also add the following optional keys, depending on the status of this Patroni/PostgreSQL node:

            * ``tags``: tags that were set through Patroni configuration merged with dynamically applied tags;
            * ``database_system_identifier``: ``Database system identifier`` from ``pg_controldata`` output;
            * ``pending_restart``: ``True`` if PostgreSQL is pending to be restarted;
            * ``pending_restart_reason``: dictionary where each key is the parameter that caused "pending restart" flag
                to be set and the value is a dictionary with the old and the new value.
            * ``scheduled_restart``: a dictionary with a single key ``schedule``, which is the timestamp for the
                scheduled restart;
            * ``watchdog_failed``: ``True`` if watchdog device is unhealthy;
            * ``logger_queue_size``: log queue length if it is longer than expected;
            * ``logger_records_lost``: number of log records that have been lost while the log queue was full.

        :param status_code: response HTTP status code.
        :param response: represents the status of the PostgreSQL node, and is used as a basis for the HTTP response.
            This dictionary is built through :func:`get_postgresql_status`.
        """
        patroni = self.server.patroni
        tags = patroni.ha.get_effective_tags()
        if tags:
            response['tags'] = tags
        if patroni.postgresql.sysid:
            response['database_system_identifier'] = patroni.postgresql.sysid
        if patroni.postgresql.pending_restart_reason:
            response['pending_restart'] = True
            response['pending_restart_reason'] = dict(patroni.postgresql.pending_restart_reason)
        response['patroni'] = {
            'version': patroni.version,
            'scope': patroni.postgresql.scope,
            'name': patroni.postgresql.name
        }
        if patroni.scheduled_restart:
            response['scheduled_restart'] = patroni.scheduled_restart.copy()
            del response['scheduled_restart']['postmaster_start_time']
            response['scheduled_restart']['schedule'] = (response['scheduled_restart']['schedule']).isoformat()
        if not patroni.ha.watchdog.is_healthy:
            response['watchdog_failed'] = True
        qsize = patroni.logger.queue_size
        if qsize > patroni.logger.NORMAL_LOG_QUEUE_SIZE:
            response['logger_queue_size'] = qsize
            lost = patroni.logger.records_lost
            if lost:
                response['logger_records_lost'] = lost
        self._write_json_response(status_code, response)

    def do_GET(self, write_status_code_only: bool = False) -> None:
        """Process all GET requests which can not be routed to other methods.

        Is used for handling all health-checks requests. E.g. "GET /(primary|replica|sync|async|etc...)".

        The (optional) query parameters and the HTTP response status depend on the requested path:

            * ``/``, ``primary``, or ``read-write``:

                * HTTP status ``200``: if a primary with the leader lock.

            * ``/standby-leader``:

                * HTTP status ``200``: if holds the leader lock in a standby cluster.

            * ``/leader``:

                * HTTP status ``200``: if holds the leader lock.

            * ``/replica``:

                * Query parameters:

                    * ``lag``: only accept replication lag up to ``lag``. Accepts either an :class:`int`, which
                        represents lag in bytes, or a :class:`str` representing lag in human-readable format (e.g.
                        ``10MB``).
                    * Any custom parameter: will attempt to match them against node tags.

                * HTTP status ``200``: if up and running as a standby and without ``noloadbalance`` tag.

            * ``/read-only``:

                * HTTP status ``200``: if up and running and without ``noloadbalance`` tag.

            * ``/quorum``:

                * HTTP status ``200``: if up and running as a quorum synchronous standby.

            * ``/read-only-quorum``:

                * HTTP status ``200``: if up and running as a quorum synchronous standby or primary.

            * ``/synchronous`` or ``/sync``:

                * HTTP status ``200``: if up and running as a synchronous standby.

            * ``/read-only-sync``:

                * HTTP status ``200``: if up and running as a synchronous standby or primary.

            * ``/asynchronous``:

                * Query parameters:

                    * ``lag``: only accept replication lag up to ``lag``. Accepts either an :class:`int`, which
                        represents lag in bytes, or a :class:`str` representing lag in human-readable format (e.g.
                        ``10MB``).

                * HTTP status ``200``: if up and running as an asynchronous standby.

            * ``/health``:

                * HTTP status ``200``: if up and running.

        .. note::
            If not able to honor the query parameter, or not able to match the condition described for HTTP status
            ``200`` in each path above, then HTTP status will be ``503``.

        .. note::
            Independently of the requested path, if *write_status_code_only* is ``False``, then it always write an HTTP
            response through :func:`_write_status_response`, with the node status.

        :param write_status_code_only: indicates that instead of a normal HTTP response we should
                                       send only the HTTP Status Code and close the connection.
                                       Useful when health-checks are executed by HAProxy.
        """
        path = '/primary' if self.path == '/' else self.path
        response = self.get_postgresql_status()

        patroni = self.server.patroni
        cluster = patroni.dcs.cluster
        config = global_config.from_cluster(cluster)

        leader_optime = cluster and cluster.last_lsn or 0
        replayed_location = response.get('xlog', {}).get('replayed_location', 0)
        max_replica_lag = parse_int(self.path_query.get('lag', [sys.maxsize])[0], 'B')
        if max_replica_lag is None:
            max_replica_lag = sys.maxsize
        is_lagging = leader_optime and leader_optime > replayed_location + max_replica_lag

        replica_status_code = 200 if not patroni.noloadbalance and not is_lagging and \
            response.get('role') == 'replica' and response.get('state') == 'running' else 503

        if not cluster and response.get('pause'):
            leader_status_code = 200 if response.get('role') in ('master', 'primary', 'standby_leader') else 503
            primary_status_code = 200 if response.get('role') in ('master', 'primary') else 503
            standby_leader_status_code = 200 if response.get('role') == 'standby_leader' else 503
        elif patroni.ha.is_leader():
            leader_status_code = 200
            if config.is_standby_cluster:
                primary_status_code = replica_status_code = 503
                standby_leader_status_code = 200 if response.get('role') in ('replica', 'standby_leader') else 503
            else:
                primary_status_code = 200
                standby_leader_status_code = 503
        else:
            leader_status_code = primary_status_code = standby_leader_status_code = 503

        status_code = 503

        ignore_tags = False
        if 'standby_leader' in path or 'standby-leader' in path:
            status_code = standby_leader_status_code
            ignore_tags = True
        elif 'leader' in path:
            status_code = leader_status_code
            ignore_tags = True
        elif 'master' in path or 'primary' in path or 'read-write' in path:
            status_code = primary_status_code
            ignore_tags = True
        elif 'replica' in path:
            status_code = replica_status_code
        elif 'read-only' in path and 'sync' not in path and 'quorum' not in path:
            status_code = 200 if 200 in (primary_status_code, standby_leader_status_code) else replica_status_code
        elif 'health' in path:
            status_code = 200 if response.get('state') == 'running' else 503
        elif cluster:  # dcs is available
            is_quorum = response.get('quorum_standby')
            is_synchronous = response.get('sync_standby')
            if path in ('/sync', '/synchronous') and is_synchronous:
                status_code = replica_status_code
            elif path == '/quorum' and is_quorum:
                status_code = replica_status_code
            elif path in ('/async', '/asynchronous') and not is_synchronous and not is_quorum:
                status_code = replica_status_code
            elif path == '/read-only-quorum':
                if 200 in (primary_status_code, standby_leader_status_code):
                    status_code = 200
                elif is_quorum:
                    status_code = replica_status_code
            elif path in ('/read-only-sync', '/read-only-synchronous'):
                if 200 in (primary_status_code, standby_leader_status_code):
                    status_code = 200
                elif is_synchronous:
                    status_code = replica_status_code

        # check for user defined tags in query params
        if not ignore_tags and status_code == 200:
            qs_tag_prefix = "tag_"
            for qs_key, qs_value in self.path_query.items():
                if not qs_key.startswith(qs_tag_prefix):
                    continue
                qs_key = qs_key[len(qs_tag_prefix):]
                qs_value = qs_value[0]
                instance_tag_value = patroni.tags.get(qs_key)
                # tag not registered for instance
                if instance_tag_value is None:
                    status_code = 503
                    break
                if not isinstance(instance_tag_value, str):
                    instance_tag_value = str(instance_tag_value).lower()
                if instance_tag_value != qs_value:
                    status_code = 503
                    break

        if write_status_code_only:  # when haproxy sends OPTIONS request it reads only status code and nothing more
            self._write_status_code_only(status_code)
        else:
            self._write_status_response(status_code, response)

    def do_OPTIONS(self) -> None:
        """Handle an ``OPTIONS`` request.

        Write a simple HTTP response that represents the current PostgreSQL status. Send only ``200 OK`` or
        ``503 Service Unavailable`` as a response and nothing more, particularly no headers.
        """
        self.do_GET(write_status_code_only=True)

    def do_HEAD(self) -> None:
        """Handle a ``HEAD`` request.

        Write a simple HTTP response that represents the current PostgreSQL status. Send only ``200 OK`` or
        ``503 Service Unavailable`` as a response and nothing more, particularly no headers.
        """
        self.do_GET(write_status_code_only=True)

    def do_GET_liveness(self) -> None:
        """Handle a ``GET`` request to ``/liveness`` path.

        Write a simple HTTP response with HTTP status:

            * ``200``:

                * If the cluster is in maintenance mode; or
                * If Patroni heartbeat loop is properly running;

            * ``503``:

                * if Patroni heartbeat loop last run was more than ``ttl`` setting ago on the primary (or twice the
                    value of ``ttl`` on a replica).

        """
        patroni: Patroni = self.server.patroni
        is_primary = patroni.postgresql.role in ('master', 'primary') and patroni.postgresql.is_running()
        # We can tolerate Patroni problems longer on the replica.
        # On the primary the liveness probe most likely will start failing only after the leader key expired.
        # It should not be a big problem because replicas will see that the primary is still alive via REST API call.
        liveness_threshold = patroni.dcs.ttl * (1 if is_primary else 2)

        # In maintenance mode (pause) we are fine if heartbeat loop stuck.
        status_code = 200 if patroni.ha.is_paused() or patroni.next_run + liveness_threshold > time.time() else 503
        self._write_status_code_only(status_code)

    def do_GET_readiness(self) -> None:
        """Handle a ``GET`` request to ``/readiness`` path.

        Write a simple HTTP response which HTTP status can be:

            * ``200``:

                * If this Patroni node holds the DCS leader lock; or
                * If this PostgreSQL instance is up and running;

            * ``503``: if none of the previous conditions apply.

        """
        patroni = self.server.patroni
        if patroni.ha.is_leader():
            status_code = 200
        elif patroni.postgresql.state == 'running':
            status_code = 200 if patroni.dcs.cluster else 503
        else:
            status_code = 503
        self._write_status_code_only(status_code)

    def do_GET_patroni(self) -> None:
        """Handle a ``GET`` request to ``/patroni`` path.

        Write an HTTP response through :func:`_write_status_response`, with HTTP status ``200`` and the status of
        Postgres.
        """
        response = self.get_postgresql_status(True)
        self._write_status_response(200, response)

    def do_GET_cluster(self) -> None:
        """Handle a ``GET`` request to ``/cluster`` path.

        Write an HTTP response with JSON content based on the output of :func:`~patroni.utils.cluster_as_json`, with
        HTTP status ``200`` and the JSON representation of the cluster topology.
        """
        cluster = self.server.patroni.dcs.get_cluster()

        response = cluster_as_json(cluster)
        response['scope'] = self.server.patroni.postgresql.scope
        self._write_json_response(200, response)

    def do_GET_history(self) -> None:
        """Handle a ``GET`` request to ``/history`` path.

        Write an HTTP response with a JSON content representing the history of events in the cluster, with HTTP status
        ``200``.

        The response contains a :class:`list` of failover/switchover events. Each item is a :class:`list` with the
        following items:

            * Timeline when the event occurred (class:`int`);
            * LSN at which the event occurred (class:`int`);
            * The reason for the event (class:`str`);
            * Timestamp when the new timeline was created (class:`str`);
            * Name of the involved Patroni node (class:`str`).

        """
        cluster = self.server.patroni.dcs.cluster or self.server.patroni.dcs.get_cluster()
        self._write_json_response(200, cluster.history and cluster.history.lines or [])

    def do_GET_config(self) -> None:
        """Handle a ``GET`` request to ``/config`` path.

        Write an HTTP response with a JSON content representing the Patroni configuration that is stored in the DCS,
        with HTTP status ``200``.

        If the cluster information is not available in the DCS, then it will respond with no body and HTTP status
        ``502`` instead.
        """
        cluster = self.server.patroni.dcs.cluster or self.server.patroni.dcs.get_cluster()
        if cluster.config:
            self._write_json_response(200, cluster.config.data)
        else:
            self.send_error(502)

    def do_GET_metrics(self) -> None:
        """Handle a ``GET`` request to ``/metrics`` path.

        Write an HTTP response with plain text content in the format used by Prometheus, with HTTP status ``200``.

        The response contains the following items:

            * ``patroni_version``: Patroni version without periods, e.g. ``030002`` for Patroni ``3.0.2``;
            * ``patroni_postgres_running``: ``1`` if PostgreSQL is running, else ``0``;
            * ``patroni_postmaster_start_time``: epoch timestamp since Postmaster was started;
            * ``patroni_master``: ``1`` if this node holds the leader lock, else ``0``;
            * ``patroni_primary``: same as ``patroni_master``;
            * ``patroni_xlog_location``: ``pg_wal_lsn_diff(pg_current_wal_flush_lsn(), '0/0')`` if leader, else ``0``;
            * ``patroni_standby_leader``: ``1`` if standby leader node, else ``0``;
            * ``patroni_replica``: ``1`` if a replica, else ``0``;
            * ``patroni_sync_standby``: ``1`` if a sync replica, else ``0``;
            * ``patroni_quorum_standby``: ``1`` if a quorum sync replica, else ``0``;
            * ``patroni_xlog_received_location``: ``pg_wal_lsn_diff(pg_last_wal_receive_lsn(), '0/0')``;
            * ``patroni_xlog_replayed_location``: ``pg_wal_lsn_diff(pg_last_wal_replay_lsn(), '0/0)``;
            * ``patroni_xlog_replayed_timestamp``: ``pg_last_xact_replay_timestamp``;
            * ``patroni_xlog_paused``: ``pg_is_wal_replay_paused()``;
            * ``patroni_postgres_server_version``: Postgres version without periods, e.g. ``150002`` for Postgres
              ``15.2``;
            * ``patroni_cluster_unlocked``: ``1`` if no one holds the leader lock, else ``0``;
            * ``patroni_failsafe_mode_is_active``: ``1`` if ``failsafe_mode`` is currently active, else ``0``;
            * ``patroni_postgres_timeline``: PostgreSQL timeline based on current WAL file name;
            * ``patroni_dcs_last_seen``: epoch timestamp when DCS was last contacted successfully;
            * ``patroni_pending_restart``: ``1`` if this PostgreSQL node is pending a restart, else ``0``;
            * ``patroni_is_paused``: ``1`` if Patroni is in maintenance node, else ``0``.

        For PostgreSQL v9.6+ the response will also have the following:

            * ``patroni_postgres_streaming``: 1 if Postgres is streaming from another node, else ``0``;
            * ``patroni_postgres_in_archive_recovery``: ``1`` if Postgres isn't streaming and
              there is ``restore_command`` available, else ``0``.
        """
        postgres = self.get_postgresql_status(True)
        patroni = self.server.patroni
        epoch = datetime.datetime(1970, 1, 1, tzinfo=tzutc)

        metrics: List[str] = []

        labels = f'{{scope="{patroni.postgresql.scope}",name="{patroni.postgresql.name}"}}'
        metrics.append("# HELP patroni_version Patroni semver without periods.")
        metrics.append("# TYPE patroni_version gauge")
        padded_semver = ''.join([x.zfill(2) for x in patroni.version.split('.')])  # 2.0.2 => 020002
        metrics.append("patroni_version{0} {1}".format(labels, padded_semver))

        metrics.append("# HELP patroni_postgres_running Value is 1 if Postgres is running, 0 otherwise.")
        metrics.append("# TYPE patroni_postgres_running gauge")
        metrics.append("patroni_postgres_running{0} {1}".format(labels, int(postgres['state'] == 'running')))

        metrics.append("# HELP patroni_postmaster_start_time Epoch seconds since Postgres started.")
        metrics.append("# TYPE patroni_postmaster_start_time gauge")
        postmaster_start_time = postgres.get('postmaster_start_time')
        postmaster_start_time = (postmaster_start_time - epoch).total_seconds() if postmaster_start_time else 0
        metrics.append("patroni_postmaster_start_time{0} {1}".format(labels, postmaster_start_time))

        metrics.append("# HELP patroni_master Value is 1 if this node is the leader, 0 otherwise.")
        metrics.append("# TYPE patroni_master gauge")
        metrics.append("patroni_master{0} {1}".format(labels, int(postgres['role'] in ('master', 'primary'))))

        metrics.append("# HELP patroni_primary Value is 1 if this node is the leader, 0 otherwise.")
        metrics.append("# TYPE patroni_primary gauge")
        metrics.append("patroni_primary{0} {1}".format(labels, int(postgres['role'] in ('master', 'primary'))))

        metrics.append("# HELP patroni_xlog_location Current location of the Postgres"
                       " transaction log, 0 if this node is not the leader.")
        metrics.append("# TYPE patroni_xlog_location counter")
        metrics.append("patroni_xlog_location{0} {1}".format(labels, postgres.get('xlog', {}).get('location', 0)))

        metrics.append("# HELP patroni_standby_leader Value is 1 if this node is the standby_leader, 0 otherwise.")
        metrics.append("# TYPE patroni_standby_leader gauge")
        metrics.append("patroni_standby_leader{0} {1}".format(labels, int(postgres['role'] == 'standby_leader')))

        metrics.append("# HELP patroni_replica Value is 1 if this node is a replica, 0 otherwise.")
        metrics.append("# TYPE patroni_replica gauge")
        metrics.append("patroni_replica{0} {1}".format(labels, int(postgres['role'] == 'replica')))

        metrics.append("# HELP patroni_sync_standby Value is 1 if this node is a sync standby, 0 otherwise.")
        metrics.append("# TYPE patroni_sync_standby gauge")
        metrics.append("patroni_sync_standby{0} {1}".format(labels, int(postgres.get('sync_standby', False))))

        metrics.append("# HELP patroni_quorum_standby Value is 1 if this node is a quorum standby, 0 otherwise.")
        metrics.append("# TYPE patroni_quorum_standby gauge")
        metrics.append("patroni_quorum_standby{0} {1}".format(labels, int(postgres.get('quorum_standby', False))))

        metrics.append("# HELP patroni_xlog_received_location Current location of the received"
                       " Postgres transaction log, 0 if this node is not a replica.")
        metrics.append("# TYPE patroni_xlog_received_location counter")
        metrics.append("patroni_xlog_received_location{0} {1}"
                       .format(labels, postgres.get('xlog', {}).get('received_location', 0)))

        metrics.append("# HELP patroni_xlog_replayed_location Current location of the replayed"
                       " Postgres transaction log, 0 if this node is not a replica.")
        metrics.append("# TYPE patroni_xlog_replayed_location counter")
        metrics.append("patroni_xlog_replayed_location{0} {1}"
                       .format(labels, postgres.get('xlog', {}).get('replayed_location', 0)))

        metrics.append("# HELP patroni_xlog_replayed_timestamp Current timestamp of the replayed"
                       " Postgres transaction log, 0 if null.")
        metrics.append("# TYPE patroni_xlog_replayed_timestamp gauge")
        replayed_timestamp = postgres.get('xlog', {}).get('replayed_timestamp')
        replayed_timestamp = (replayed_timestamp - epoch).total_seconds() if replayed_timestamp else 0
        metrics.append("patroni_xlog_replayed_timestamp{0} {1}".format(labels, replayed_timestamp))

        metrics.append("# HELP patroni_xlog_paused Value is 1 if the Postgres xlog is paused, 0 otherwise.")
        metrics.append("# TYPE patroni_xlog_paused gauge")
        metrics.append("patroni_xlog_paused{0} {1}"
                       .format(labels, int(postgres.get('xlog', {}).get('paused', False) is True)))

        if postgres.get('server_version', 0) >= 90600:
            metrics.append("# HELP patroni_postgres_streaming Value is 1 if Postgres is streaming, 0 otherwise.")
            metrics.append("# TYPE patroni_postgres_streaming gauge")
            metrics.append("patroni_postgres_streaming{0} {1}"
                           .format(labels, int(postgres.get('replication_state') == 'streaming')))

            metrics.append("# HELP patroni_postgres_in_archive_recovery Value is 1"
                           " if Postgres is replicating from archive, 0 otherwise.")
            metrics.append("# TYPE patroni_postgres_in_archive_recovery gauge")
            metrics.append("patroni_postgres_in_archive_recovery{0} {1}"
                           .format(labels, int(postgres.get('replication_state') == 'in archive recovery')))

        metrics.append("# HELP patroni_postgres_server_version Version of Postgres (if running), 0 otherwise.")
        metrics.append("# TYPE patroni_postgres_server_version gauge")
        metrics.append("patroni_postgres_server_version {0} {1}".format(labels, postgres.get('server_version', 0)))

        metrics.append("# HELP patroni_cluster_unlocked Value is 1 if the cluster is unlocked, 0 if locked.")
        metrics.append("# TYPE patroni_cluster_unlocked gauge")
        metrics.append("patroni_cluster_unlocked{0} {1}".format(labels, int(postgres.get('cluster_unlocked', 0))))

        metrics.append("# HELP patroni_failsafe_mode_is_active Value is 1 if failsafe mode is active, 0 if inactive.")
        metrics.append("# TYPE patroni_failsafe_mode_is_active gauge")
        metrics.append("patroni_failsafe_mode_is_active{0} {1}"
                       .format(labels, int(postgres.get('failsafe_mode_is_active', 0))))

        metrics.append("# HELP patroni_postgres_timeline Postgres timeline of this node (if running), 0 otherwise.")
        metrics.append("# TYPE patroni_postgres_timeline counter")
        metrics.append("patroni_postgres_timeline{0} {1}".format(labels, postgres.get('timeline', 0)))

        metrics.append("# HELP patroni_dcs_last_seen Epoch timestamp when DCS was last contacted successfully"
                       " by Patroni.")
        metrics.append("# TYPE patroni_dcs_last_seen gauge")
        metrics.append("patroni_dcs_last_seen{0} {1}".format(labels, postgres.get('dcs_last_seen', 0)))

        metrics.append("# HELP patroni_pending_restart Value is 1 if the node needs a restart, 0 otherwise.")
        metrics.append("# TYPE patroni_pending_restart gauge")
<<<<<<< HEAD
        metrics.append("patroni_pending_restart{0} {1}".format(labels, int(patroni.postgresql.pending_restart)))
=======
        metrics.append("patroni_pending_restart{0} {1}"
                       .format(labels, int(bool(patroni.postgresql.pending_restart_reason))))
>>>>>>> d7454f7b

        metrics.append("# HELP patroni_is_paused Value is 1 if auto failover is disabled, 0 otherwise.")
        metrics.append("# TYPE patroni_is_paused gauge")
        metrics.append("patroni_is_paused{0} {1}".format(labels, int(postgres.get('pause', 0))))

        self.write_response(200, '\n'.join(metrics) + '\n', content_type='text/plain')

    def _read_json_content(self, body_is_optional: bool = False) -> Optional[Dict[Any, Any]]:
        """Read JSON from HTTP request body.

        .. note::
            Retrieves the request body based on `content-length` HTTP header. The body is expected to be a JSON
            string with that length.

            If request body is expected but `content-length` HTTP header is absent, then write an HTTP response
            with HTTP status ``411``.

            If request body is expected but contains nothing, or if an exception is faced, then write an HTTP
            response with HTTP status ``400``.

        :param body_is_optional: if ``False`` then the request must contain a body. If ``True``, then the request may or
            may not contain a body.

        :returns: deserialized JSON string from request body, if present. If body is absent, but *body_is_optional* is
            ``True``, then return an empty dictionary. Returns ``None`` otherwise.
        """
        if 'content-length' not in self.headers:
            return self.send_error(411) if not body_is_optional else {}
        try:
            content_length = int(self.headers.get('content-length') or 0)
            if content_length == 0 and body_is_optional:
                return {}
            request: Union[Dict[str, Any], Any] = json.loads(self.rfile.read(content_length).decode('utf-8'))
            if isinstance(request, dict) and (request or body_is_optional):
                return request
        except Exception:
            logger.exception('Bad request')
        self.send_error(400)

    @check_access
    def do_PATCH_config(self) -> None:
        """Handle a ``PATCH`` request to ``/config`` path.

        Updates the Patroni configuration based on the JSON request body, then writes a response with the new
        configuration, with HTTP status ``200``.

        .. note::
            If the configuration has been previously wiped out from DCS, then write a response with
            HTTP status ``503``.

            If applying a configuration value fails, then write a response with HTTP status ``409``.
        """
        request = self._read_json_content()
        if request:
            cluster = self.server.patroni.dcs.get_cluster()
            if not (cluster.config and cluster.config.modify_version):
                return self.send_error(503)
            data = cluster.config.data.copy()
            if patch_config(data, request):
                value = json.dumps(data, separators=(',', ':'))
                if not self.server.patroni.dcs.set_config_value(value, cluster.config.version):
                    return self.send_error(409)
            self.server.patroni.ha.wakeup()
            self._write_json_response(200, data)

    @check_access
    def do_PUT_config(self) -> None:
        """Handle a ``PUT`` request to ``/config`` path.

        Overwrites the Patroni configuration based on the JSON request body, then writes a response with the new
        configuration, with HTTP status ``200``.

        .. note::
            If applying the new configuration fails, then write a response with HTTP status ``502``.
        """
        request = self._read_json_content()
        if request:
            cluster = self.server.patroni.dcs.get_cluster()
            if not (cluster.config and deep_compare(request, cluster.config.data)):
                value = json.dumps(request, separators=(',', ':'))
                if not self.server.patroni.dcs.set_config_value(value):
                    return self.send_error(502)
            self._write_json_response(200, request)

    @check_access
    def do_POST_reload(self) -> None:
        """Handle a ``POST`` request to ``/reload`` path.

        Schedules a reload to Patroni and writes a response with HTTP status ``202``.
        """
        self.server.patroni.sighup_handler()
        self.write_response(202, 'reload scheduled')

    def do_GET_failsafe(self) -> None:
        """Handle a ``GET`` request to ``/failsafe`` path.

        Writes a response with a JSON string body containing all nodes that are known to Patroni at a given point
        in time, with HTTP status ``200``. The JSON contains a dictionary, each key is the name of the Patroni node,
        and the corresponding value is the URI to access `/patroni` path of its REST API.

        .. note::
            If ``failsafe_mode`` is not enabled, then write a response with HTTP status ``502``.
        """
        failsafe = self.server.patroni.dcs.failsafe
        if isinstance(failsafe, dict):
            self._write_json_response(200, failsafe)
        else:
            self.send_error(502)

    @check_access
    def do_POST_failsafe(self) -> None:
        """Handle a ``POST`` request to ``/failsafe`` path.

        Writes a response with HTTP status ``200`` if this node is a Standby, or with HTTP status ``500`` if this is
        the primary.

        .. note::
            If ``failsafe_mode`` is not enabled, then write a response with HTTP status ``502``.
        """
        if self.server.patroni.ha.is_failsafe_mode():
            request = self._read_json_content()
            if request:
                message = self.server.patroni.ha.update_failsafe(request) or 'Accepted'
                code = 200 if message == 'Accepted' else 500
                self.write_response(code, message)
        else:
            self.send_error(502)

    @check_access
    def do_POST_sigterm(self) -> None:
        """Handle a ``POST`` request to ``/sigterm`` path.

        Schedule a shutdown and write a response with HTTP status ``202``.

        .. note::
            Only for behave testing on Windows.
        """
        if os.name == 'nt' and os.getenv('BEHAVE_DEBUG'):
            self.server.patroni.api_sigterm()
        self.write_response(202, 'shutdown scheduled')

    @staticmethod
    def parse_schedule(schedule: str,
                       action: str) -> Tuple[Union[int, None], Union[str, None], Union[datetime.datetime, None]]:
        """Parse the given *schedule* and validate it.

        :param schedule: a string representing a timestamp, e.g. ``2023-04-14T20:27:00+00:00``.
        :param action: the action to be scheduled (``restart``, ``switchover``, or ``failover``).

        :returns: a tuple composed of 3 items:

            * Suggested HTTP status code for a response:

                * ``None``: if no issue was faced while parsing, leaving it up to the caller to decide the status; or
                * ``400``: if no timezone information could be found in *schedule*; or
                * ``422``: if *schedule* is invalid -- in the past or not parsable.

            * An error message, if any error is faced, otherwise ``None``;
            * Parsed *schedule*, if able to parse, otherwise ``None``.

        """
        error = None
        scheduled_at = None
        try:
            scheduled_at = dateutil.parser.parse(schedule)
            if scheduled_at.tzinfo is None:
                error = 'Timezone information is mandatory for the scheduled {0}'.format(action)
                status_code = 400
            elif scheduled_at < datetime.datetime.now(tzutc):
                error = 'Cannot schedule {0} in the past'.format(action)
                status_code = 422
            else:
                status_code = None
        except (ValueError, TypeError):
            logger.exception('Invalid scheduled %s time: %s', action, schedule)
            error = 'Unable to parse scheduled timestamp. It should be in an unambiguous format, e.g. ISO 8601'
            status_code = 422
        return status_code, error, scheduled_at

    @check_access
    def do_POST_restart(self) -> None:
        """Handle a ``POST`` request to ``/restart`` path.

        Used to restart postgres (or schedule a restart), mainly by ``patronictl restart``.

        The request body should be a JSON dictionary, and it can contain the following keys:

            * ``schedule``: timestamp at which the restart should occur;
            * ``role``: restart only nodes which role is ``role``. Can be either:

                * ``primary`` (or ``master``); or
                * ``replica``.

            * ``postgres_version``: restart only nodes which PostgreSQL version is less than ``postgres_version``, e.g.
                ``15.2``;
            * ``timeout``: if restart takes longer than ``timeout`` return an error and fail over to a replica;
            * ``restart_pending``: if we should restart only when have ``pending restart`` flag;

        Response HTTP status codes:

            * ``200``: if successfully performed an immediate restart; or
            * ``202``: if successfully scheduled a restart for later; or
            * ``500``: if the cluster is in maintenance mode; or
            * ``400``: if

                * ``role`` value is invalid; or
                * ``postgres_version`` value is invalid; or
                * ``timeout`` is not a number, or lesser than ``0``; or
                * request contains an unknown key; or
                * exception is faced while performing an immediate restart.

            * ``409``: if another restart was already previously scheduled; or
            * ``503``: if any issue was found while performing an immediate restart; or
            * HTTP status returned by :func:`parse_schedule`, if any error was observed while parsing the schedule.

        .. note::
            If it's not able to parse the request body, then the request is silently discarded.
        """
        status_code = 500
        data = 'restart failed'
        request = self._read_json_content(body_is_optional=True)
        cluster = self.server.patroni.dcs.get_cluster()
        if request is None:
            # failed to parse the json
            return
        if request:
            logger.debug("received restart request: {0}".format(request))

        if global_config.from_cluster(cluster).is_paused and 'schedule' in request:
            self.write_response(status_code, "Can't schedule restart in the paused state")
            return

        for k in request:
            if k == 'schedule':
                (_, data, request[k]) = self.parse_schedule(request[k], "restart")
                if _:
                    status_code = _
                    break
            elif k == 'role':
                if request[k] not in ('master', 'primary', 'replica'):
                    status_code = 400
                    data = "PostgreSQL role should be either primary or replica"
                    break
            elif k == 'postgres_version':
                try:
                    postgres_version_to_int(request[k])
                except PostgresException as e:
                    status_code = 400
                    data = e.value
                    break
            elif k == 'timeout':
                request[k] = parse_int(request[k], 's')
                if request[k] is None or request[k] <= 0:
                    status_code = 400
                    data = "Timeout should be a positive number of seconds"
                    break
            elif k != 'restart_pending':
                status_code = 400
                data = "Unknown filter for the scheduled restart: {0}".format(k)
                break
        else:
            if 'schedule' not in request:
                try:
                    status, data = self.server.patroni.ha.restart(request)
                    status_code = 200 if status else 503
                except Exception:
                    logger.exception('Exception during restart')
                    status_code = 400
            else:
                if self.server.patroni.ha.schedule_future_restart(request):
                    data = "Restart scheduled"
                    status_code = 202
                else:
                    data = "Another restart is already scheduled"
                    status_code = 409
        # pyright thinks ``data`` can be ``None`` because ``parse_schedule`` call may return ``None``. However, if
        # that's the case, ``data`` will be overwritten when the ``for`` loop ends
        if TYPE_CHECKING:  # pragma: no cover
            assert isinstance(data, str)
        self.write_response(status_code, data)

    @check_access
    def do_DELETE_restart(self) -> None:
        """Handle a ``DELETE`` request to ``/restart`` path.

        Used to remove a scheduled restart of PostgreSQL.

        Response HTTP status codes:

            * ``200``: if a scheduled restart was removed; or
            * ``404``: if no scheduled restart could be found.
        """
        if self.server.patroni.ha.delete_future_restart():
            data = "scheduled restart deleted"
            code = 200
        else:
            data = "no restarts are scheduled"
            code = 404
        self.write_response(code, data)

    @check_access
    def do_DELETE_switchover(self) -> None:
        """Handle a ``DELETE`` request to ``/switchover`` path.

        Used to remove a scheduled switchover in the cluster.

        It writes a response, and the HTTP status code can be:

            * ``200``: if a scheduled switchover was removed; or
            * ``404``: if no scheduled switchover could be found; or
            * ``409``: if not able to update the switchover info in the DCS.
        """
        failover = self.server.patroni.dcs.get_cluster().failover
        if failover and failover.scheduled_at:
            if not self.server.patroni.dcs.manual_failover('', '', version=failover.version):
                return self.send_error(409)
            else:
                data = "scheduled switchover deleted"
                code = 200
        else:
            data = "no switchover is scheduled"
            code = 404
        self.write_response(code, data)

    @check_access
    def do_POST_reinitialize(self) -> None:
        """Handle a ``POST`` request to ``/reinitialize`` path.

        The request body may contain a JSON dictionary with the following key:

            * ``force``: ``True`` if we want to cancel an already running task in order to reinit a replica.

        Response HTTP status codes:

            * ``200``: if the reinit operation has started; or
            * ``503``: if any error is returned by :func:`~patroni.ha.Ha.reinitialize`.
        """
        request = self._read_json_content(body_is_optional=True)

        if request:
            logger.debug('received reinitialize request: %s', request)

        force = isinstance(request, dict) and parse_bool(request.get('force')) or False

        data = self.server.patroni.ha.reinitialize(force)
        if data is None:
            status_code = 200
            data = 'reinitialize started'
        else:
            status_code = 503
        self.write_response(status_code, data)

    def poll_failover_result(self, leader: Optional[str], candidate: Optional[str], action: str) -> Tuple[int, str]:
        """Poll failover/switchover operation until it finishes or times out.

        :param leader: name of the current Patroni leader.
        :param candidate: name of the Patroni node to be promoted.
        :param action: the action that is ongoing (``switchover`` or ``failover``).

        :returns: a tuple composed of 2 items:

            * Response HTTP status codes:

                * ``200``: if the operation succeeded; or
                * ``503``: if the operation failed or timed out.

            * A status message about the operation.

        """
        timeout = max(10, self.server.patroni.dcs.loop_wait)
        for _ in range(0, timeout * 2):
            time.sleep(1)
            try:
                cluster = self.server.patroni.dcs.get_cluster()
                if not cluster.is_unlocked() and cluster.leader and cluster.leader.name != leader:
                    if not candidate or candidate == cluster.leader.name:
                        return 200, 'Successfully {0}ed over to "{1}"'.format(action[:-4], cluster.leader.name)
                    else:
                        return 200, '{0}ed over to "{1}" instead of "{2}"'.format(action[:-4].title(),
                                                                                  cluster.leader.name, candidate)
                if not cluster.failover:
                    return 503, action.title() + ' failed'
            except Exception as e:
                logger.debug('Exception occurred during polling %s result: %s', action, e)
        return 503, action.title() + ' status unknown'

    def is_failover_possible(self, cluster: Cluster, leader: Optional[str], candidate: Optional[str],
                             action: str) -> Optional[str]:
        """Checks whether there are nodes that could take over after demoting the primary.

        :param cluster: the Patroni cluster.
        :param leader: name of the current Patroni leader.
        :param candidate: name of the Patroni node to be promoted.
        :param action: the action to be performed (``switchover`` or ``failover``).

        :returns: a string with the error message or ``None`` if good nodes are found.
        """
        config = global_config.from_cluster(cluster)
        if leader and (not cluster.leader or cluster.leader.name != leader):
            return 'leader name does not match'
        if candidate:
            if action == 'switchover' and config.is_synchronous_mode\
                    and not config.is_quorum_commit_mode and not cluster.sync.matches(candidate):
                return 'candidate name does not match with sync_standby'
            members = [m for m in cluster.members if m.name == candidate]
            if not members:
                return 'candidate does not exists'
        elif config.is_synchronous_mode and not config.is_quorum_commit_mode:
            members = [m for m in cluster.members if cluster.sync.matches(m.name)]
            if not members:
                return action + ' is not possible: can not find sync_standby'
        else:
            members = [m for m in cluster.members if not cluster.leader or m.name != cluster.leader.name and m.api_url]
            if not members:
                return action + ' is not possible: cluster does not have members except leader'
        for st in self.server.patroni.ha.fetch_nodes_statuses(members):
            if st.failover_limitation() is None:
                return None
        return action + ' is not possible: no good candidates have been found'

    @check_access
    def do_POST_failover(self, action: str = 'failover') -> None:
        """Handle a ``POST`` request to ``/failover`` path.

        Handles manual failovers/switchovers, mainly from ``patronictl``.

        The request body should be a JSON dictionary, and it can contain the following keys:

            * ``leader``: name of the current leader in the cluster;
            * ``candidate``: name of the Patroni node to be promoted;
            * ``scheduled_at``: a string representing the timestamp when to execute the switchover/failover, e.g.
                ``2023-04-14T20:27:00+00:00``.

        Response HTTP status codes:

            * ``202``: if operation has been scheduled;
            * ``412``: if operation is not possible;
            * ``503``: if unable to register the operation to the DCS;
            * HTTP status returned by :func:`parse_schedule`, if any error was observed while parsing the schedule;
            * HTTP status returned by :func:`poll_failover_result` if the operation has been processed immediately;
            * ``400``: if none of the above applies.

        .. note::
            If unable to parse the request body, then the request is silently discarded.

        :param action: the action to be performed (``switchover`` or ``failover``).
        """
        request = self._read_json_content()
        (status_code, data) = (400, '')
        if not request:
            return

        leader = request.get('leader')
        candidate = request.get('candidate') or request.get('member')
        scheduled_at = request.get('scheduled_at')
        cluster = self.server.patroni.dcs.get_cluster()
        config = global_config.from_cluster(cluster)

        logger.info("received %s request with leader=%s candidate=%s scheduled_at=%s",
                    action, leader, candidate, scheduled_at)

        if action == 'failover' and not candidate:
            data = 'Failover could be performed only to a specific candidate'
        elif action == 'switchover' and not leader:
            data = 'Switchover could be performed only from a specific leader'

        if not data and scheduled_at:
            if action == 'failover':
                data = "Failover can't be scheduled"
            elif config.is_paused:
                data = "Can't schedule switchover in the paused state"
            else:
                (status_code, data, scheduled_at) = self.parse_schedule(scheduled_at, action)

        if not data and config.is_paused and not candidate:
            data = 'Switchover is possible only to a specific candidate in a paused state'

        if action == 'failover' and leader:
            logger.warning('received failover request with leader specifed - performing switchover instead')
            action = 'switchover'

        if not data and leader == candidate:
            data = 'Switchover target and source are the same'

        if not data and not scheduled_at:
            data = self.is_failover_possible(cluster, leader, candidate, action)
            if data:
                status_code = 412

        if not data:
            if self.server.patroni.dcs.manual_failover(leader, candidate, scheduled_at=scheduled_at):
                self.server.patroni.ha.wakeup()
                if scheduled_at:
                    data = action.title() + ' scheduled'
                    status_code = 202
                else:
                    status_code, data = self.poll_failover_result(cluster.leader and cluster.leader.name,
                                                                  candidate, action)
            else:
                data = 'failed to write failover key into DCS'
                status_code = 503
        # pyright thinks ``status_code`` can be ``None`` because ``parse_schedule`` call may return ``None``. However,
        # if that's the case, ``status_code`` will be overwritten somewhere between ``parse_schedule`` and
        # ``write_response`` calls.
        if TYPE_CHECKING:  # pragma: no cover
            assert isinstance(status_code, int)
        self.write_response(status_code, data)

    def do_POST_switchover(self) -> None:
        """Handle a ``POST`` request to ``/switchover`` path.

        Calls :func:`do_POST_failover` with ``switchover`` option.
        """
        self.do_POST_failover(action='switchover')

    @check_access
    def do_POST_citus(self) -> None:
        """Handle a ``POST`` request to ``/citus`` path.

        .. note::
            We keep this entrypoint for backward compatibility and simply dispatch the request to :meth:`do_POST_mpp`.
        """
        self.do_POST_mpp()

    def do_POST_mpp(self) -> None:
        """Handle a ``POST`` request to ``/mpp`` path.

        Call :func:`~patroni.postgresql.mpp.AbstractMPPHandler.handle_event` to handle the request,
        then write a response with HTTP status code ``200``.

        .. note::
            If unable to parse the request body, then the request is silently discarded.
        """
        request = self._read_json_content()
        if not request:
            return

        patroni = self.server.patroni
        if patroni.postgresql.mpp_handler.is_coordinator() and patroni.ha.is_leader():
            cluster = patroni.dcs.get_cluster()
            patroni.postgresql.mpp_handler.handle_event(cluster, request)
        self.write_response(200, 'OK')

    def parse_request(self) -> bool:
        """Override :func:`parse_request` to enrich basic functionality of :class:`~http.server.BaseHTTPRequestHandler`.

        Original class can only invoke :func:`do_GET`, :func:`do_POST`, :func:`do_PUT`, etc method implementations if
        they are defined.

        But we would like to have at least some simple routing mechanism, i.e.:

            * ``GET /uri1/part2`` request should invoke :func:`do_GET_uri1()`
            * ``POST /other`` should invoke :func:`do_POST_other()`

        If the :func:`do_<REQUEST_METHOD>_<first_part_url>` method does not exist we'll fall back to original behavior.

        :returns: ``True`` for success, ``False`` for failure; on failure, any relevant error response has already been
                  sent back.

        """
        ret = BaseHTTPRequestHandler.parse_request(self)
        if ret:
            urlpath = urlparse(self.path)
            self.path = urlpath.path
            self.path_query = parse_qs(urlpath.query) or {}
            mname = self.path.lstrip('/').split('/')[0]
            mname = self.command + ('_' + mname if mname else '')
            if hasattr(self, 'do_' + mname):
                self.command = mname
        return ret

    def query(self, sql: str, *params: Any, retry: bool = False) -> List[Tuple[Any, ...]]:
        """Execute *sql* query with *params* and optionally return results.

        :param sql: the SQL statement to be run.
        :param params: positional arguments to call :func:`RestApiServer.query` with.
        :param retry: whether the query should be retried upon failure or given up immediately.

        :returns: a list of rows that were fetched from the database.
        """
        if not retry:
            return self.server.query(sql, *params)
        return Retry(delay=1, retry_exceptions=PostgresConnectionException)(self.server.query, sql, *params)

    def get_postgresql_status(self, retry: bool = False) -> Dict[str, Any]:
        """Builds an object representing a status of "postgres".

        Some of the values are collected by executing a query and other are taken from the state stored in memory.

        :param retry: whether the query should be retried if failed or give up immediately

        :returns: a dict with the status of Postgres/Patroni. The keys are:

            * ``state``: Postgres state among ``stopping``, ``stopped``, ``stop failed``, ``crashed``, ``running``,
              ``starting``, ``start failed``, ``restarting``, ``restart failed``, ``initializing new cluster``,
              ``initdb failed``, ``running custom bootstrap script``, ``custom bootstrap failed``,
              ``creating replica``, or ``unknown``;
            * ``postmaster_start_time``: ``pg_postmaster_start_time()``;
            * ``role``: ``replica`` or ``master`` based on ``pg_is_in_recovery()`` output;
            * ``server_version``: Postgres version without periods, e.g. ``150002`` for Postgres ``15.2``;
            * ``xlog``: dictionary. Its structure depends on ``role``:

                * If ``master``:

                    * ``location``: ``pg_current_wal_flush_lsn()``

                * If ``replica``:

                    * ``received_location``: ``pg_wal_lsn_diff(pg_last_wal_receive_lsn(), '0/0')``;
                    * ``replayed_location``: ``pg_wal_lsn_diff(pg_last_wal_replay_lsn(), '0/0)``;
                    * ``replayed_timestamp``: ``pg_last_xact_replay_timestamp``;
                    * ``paused``: ``pg_is_wal_replay_paused()``;

            * ``sync_standby``: ``True`` if replication mode is synchronous and this is a sync standby;
            * ``quorum_standby``: ``True`` if replication mode is quorum and this is a quorum standby;
            * ``timeline``: PostgreSQL primary node timeline;
            * ``replication``: :class:`list` of :class:`dict` entries, one for each replication connection. Each entry
                contains the following keys:

                * ``application_name``: ``pg_stat_activity.application_name``;
                * ``client_addr``: ``pg_stat_activity.client_addr``;
                * ``state``: ``pg_stat_replication.state``;
                * ``sync_priority``: ``pg_stat_replication.sync_priority``;
                * ``sync_state``: ``pg_stat_replication.sync_state``;
                * ``usename``: ``pg_stat_activity.usename``.

            * ``pause``: ``True`` if cluster is in maintenance mode;
            * ``cluster_unlocked``: ``True`` if cluster has no node holding the leader lock;
            * ``failsafe_mode_is_active``: ``True`` if DCS failsafe mode is currently active;
            * ``dcs_last_seen``: epoch timestamp DCS was last reached by Patroni.

        """
        postgresql = self.server.patroni.postgresql
        cluster = self.server.patroni.dcs.cluster
        config = global_config.from_cluster(cluster)
        try:

            if postgresql.state not in ('running', 'restarting', 'starting'):
                raise RetryFailedError('')
            replication_state = ('(pg_catalog.pg_stat_get_wal_receiver()).status'
                                 if postgresql.major_version >= 90600 else 'NULL') + ", " +\
                ("pg_catalog.current_setting('restore_command')" if postgresql.major_version >= 120000 else "NULL")
            stmt = ("SELECT " + postgresql.POSTMASTER_START_TIME + ", " + postgresql.TL_LSN + ","
                    " pg_catalog.pg_last_xact_replay_timestamp(), " + replication_state + ","
                    " pg_catalog.array_to_json(pg_catalog.array_agg(pg_catalog.row_to_json(ri))) "
                    "FROM (SELECT (SELECT rolname FROM pg_catalog.pg_authid WHERE oid = usesysid) AS usename,"
                    " application_name, client_addr, w.state, sync_state, sync_priority"
                    " FROM pg_catalog.pg_stat_get_wal_senders() w, pg_catalog.pg_stat_get_activity(pid)) AS ri")

            row = self.query(stmt.format(postgresql.wal_name, postgresql.lsn_name,
                                         postgresql.wal_flush), retry=retry)[0]
            result = {
                'state': postgresql.state,
                'postmaster_start_time': row[0],
                'role': 'replica' if row[1] == 0 else 'master',
                'server_version': postgresql.server_version,
                'xlog': ({
                    'received_location': row[4] or row[3],
                    'replayed_location': row[3],
                    'replayed_timestamp': row[6],
                    'paused': row[5]} if row[1] == 0 else {
                    'location': row[2]
                })
            }

            if result['role'] == 'replica' and config.is_standby_cluster:
                result['role'] = postgresql.role

            if result['role'] == 'replica' and config.is_synchronous_mode\
                    and cluster and cluster.sync.matches(postgresql.name):
                result['quorum_standby' if global_config.is_quorum_commit_mode else 'sync_standby'] = True

            if row[1] > 0:
                result['timeline'] = row[1]
            else:
                leader_timeline = None\
                    if not cluster or cluster.is_unlocked() or not cluster.leader else cluster.leader.timeline
                result['timeline'] = postgresql.replica_cached_timeline(leader_timeline)

            replication_state = postgresql.replication_state_from_parameters(row[1] > 0, row[7], row[8])
            if replication_state:
                result['replication_state'] = replication_state

            if row[9]:
                result['replication'] = row[9]

        except (psycopg.Error, RetryFailedError, PostgresConnectionException):
            state = postgresql.state
            if state == 'running':
                logger.exception('get_postgresql_status')
                state = 'unknown'
            result: Dict[str, Any] = {'state': state, 'role': postgresql.role}

        if config.is_paused:
            result['pause'] = True
        if not cluster or cluster.is_unlocked():
            result['cluster_unlocked'] = True
        if self.server.patroni.ha.failsafe_is_active():
            result['failsafe_mode_is_active'] = True
        result['dcs_last_seen'] = self.server.patroni.dcs.last_seen
        return result

    def handle_one_request(self) -> None:
        """Parse and dispatch a request to the appropriate ``do_*`` method.

        .. note::
            This is only used to keep track of latency when logging messages through :func:`log_message`.
        """
        self.__start_time = time.time()
        BaseHTTPRequestHandler.handle_one_request(self)

    def log_message(self, format: str, *args: Any) -> None:
        """Log a custom ``debug`` message.

        Additionally, to *format*, the log entry contains the client IP address and the current latency of the request.

        :param format: printf-style format string message to be logged.
        :param args: arguments to be applied as inputs to *format*.
        """
        latency = 1000.0 * (time.time() - self.__start_time)
        logger.debug("API thread: %s - - %s latency: %0.3f ms", self.client_address[0], format % args, latency)


class RestApiServer(ThreadingMixIn, HTTPServer, Thread):
    """Patroni REST API server.

    An asynchronous thread-based HTTP server.
    """

    # On 3.7+ the `ThreadingMixIn` gathers all non-daemon worker threads in order to join on them at server close.
    daemon_threads = True  # Make worker threads "fire and forget" to prevent a memory leak.

    def __init__(self, patroni: Patroni, config: Dict[str, Any]) -> None:
        """Establish patroni configuration for the REST API daemon.

        Create a :class:`RestApiServer` instance.

        :param patroni: Patroni daemon process.
        :param config: ``restapi`` section of Patroni configuration.
        """
        self.connection_string: str
        self.__auth_key = None
        self.__allowlist_include_members: Optional[bool] = None
        self.__allowlist: Tuple[Union[IPv4Network, IPv6Network], ...] = ()
        self.http_extra_headers: Dict[str, str] = {}
        self.patroni = patroni
        self.__listen = None
        self.request_queue_size = int(config.get('request_queue_size', 5))
        self.__ssl_options: Dict[str, Any] = {}
        self.__ssl_serial_number = None
        self._received_new_cert = False
        self.reload_config(config)
        self.daemon = True

    def query(self, sql: str, *params: Any) -> List[Tuple[Any, ...]]:
        """Execute *sql* query with *params* and optionally return results.

        .. note::
            Prefer to use own connection to postgres and fallback to ``heartbeat`` when own isn't available.

        :param sql: the SQL statement to be run.
        :param params: positional arguments to be used as parameters for *sql*.

        :returns: a list of rows that were fetched from the database.

        :raises:
            :class:`psycopg.Error`: if had issues while executing *sql*.
            :class:`~patroni.exceptions.PostgresConnectionException`: if had issues while connecting to the database.
        """
        # We first try to get a heartbeat connection because it is always required for the main thread.
        try:
            heartbeat_connection = self.patroni.postgresql.connection_pool.get('heartbeat')
            heartbeat_connection.get()  # try to open psycopg connection to postgres
        except psycopg.Error as exc:
            raise PostgresConnectionException('connection problems') from exc

        try:
            connection = self.patroni.postgresql.connection_pool.get('restapi')
            connection.get()  # try to open psycopg connection to postgres
        except psycopg.Error:
            logger.debug('restapi connection to postgres is not available')
            connection = heartbeat_connection

        return connection.query(sql, *params)

    @staticmethod
    def _set_fd_cloexec(fd: socket.socket) -> None:
        """Set ``FD_CLOEXEC`` for *fd*.

        It is used to avoid inheriting the REST API port when forking its process.

        .. note::
            Only takes effect on non-Windows environments.

        :param fd: socket file descriptor.
        """
        if os.name != 'nt':
            import fcntl
            flags = fcntl.fcntl(fd, fcntl.F_GETFD)
            fcntl.fcntl(fd, fcntl.F_SETFD, flags | fcntl.FD_CLOEXEC)

    def check_basic_auth_key(self, key: str) -> bool:
        """Check if *key* matches the password configured for the REST API.

        :param key: the password received through the Basic authorization header of an HTTP request.

        :returns: ``True`` if *key* matches the password configured for the REST API.
        """
        # pyright -- ``__auth_key`` was already checked through the caller method (:func:`check_auth_header`).
        if TYPE_CHECKING:  # pragma: no cover
            assert self.__auth_key is not None
        return hmac.compare_digest(self.__auth_key, key.encode('utf-8'))

    def check_auth_header(self, auth_header: Optional[str]) -> Optional[str]:
        """Validate HTTP Basic authorization header, if present.

        :param auth_header: value of ``Authorization`` HTTP header, if present, else ``None``.

        :returns: an error message if any issue is found, ``None`` otherwise.
        """
        if self.__auth_key:
            if auth_header is None:
                return 'no auth header received'
            if not auth_header.startswith('Basic ') or not self.check_basic_auth_key(auth_header[6:]):
                return 'not authenticated'

    @staticmethod
    def __resolve_ips(host: str, port: int) -> Iterator[Union[IPv4Network, IPv6Network]]:
        """Resolve *host* + *port* to one or more IP networks.

        :param host: hostname to be checked.
        :param port: port to be checked.

        :yields: *host* + *port* resolved to IP networks.
        """
        try:
            for _, _, _, _, sa in socket.getaddrinfo(host, port, 0, socket.SOCK_STREAM, socket.IPPROTO_TCP):
                yield ip_network(sa[0], False)
        except Exception as e:
            logger.error('Failed to resolve %s: %r', host, e)

    def __members_ips(self) -> Iterator[Union[IPv4Network, IPv6Network]]:
        """Resolve each Patroni node ``restapi.connect_address`` to IP networks.

        .. note::
            Only yields object if ``restapi.allowlist_include_members`` setting is enabled.

        :yields: each node ``restapi.connect_address`` resolved to an IP network.
        """
        cluster = self.patroni.dcs.cluster
        if self.__allowlist_include_members and cluster:
            for cluster in [cluster] + list(cluster.workers.values()):
                for member in cluster.members:
                    if member.api_url:
                        try:
                            r = urlparse(member.api_url)
                            if r.hostname:
                                port = r.port or (443 if r.scheme == 'https' else 80)
                                for ip in self.__resolve_ips(r.hostname, port):
                                    yield ip
                        except Exception as e:
                            logger.debug('Failed to parse url %s: %r', member.api_url, e)

    def check_access(self, rh: RestApiHandler) -> Optional[bool]:
        """Ensure client has enough privileges to perform a given request.

        Write a response back to the client if any issue is observed, and the HTTP status may be:

            * ``401``: if ``Authorization`` header is missing or contain an invalid password;
            * ``403``: if:

                * ``restapi.allowlist`` was configured, but client IP is not in the allowed list; or
                * ``restapi.allowlist_include_members`` is enabled, but client IP is not in the members list; or
                * a client certificate is expected by the server, but is missing in the request.

        :param rh: the request which access should be checked.

        :returns: ``True`` if client access verification succeeded, otherwise ``None``.
        """
        if self.__allowlist or self.__allowlist_include_members:
            incoming_ip = ip_address(rh.client_address[0])
            if not any(incoming_ip in net for net in self.__allowlist + tuple(self.__members_ips())):
                return rh.write_response(403, 'Access is denied')

        if not hasattr(rh.request, 'getpeercert') or not rh.request.getpeercert():  # valid client cert isn't present
            if self.__protocol == 'https' and self.__ssl_options.get('verify_client') in ('required', 'optional'):
                return rh.write_response(403, 'client certificate required')

        reason = self.check_auth_header(rh.headers.get('Authorization'))
        if reason:
            headers = {'WWW-Authenticate': 'Basic realm="' + self.patroni.__class__.__name__ + '"'}
            return rh.write_response(401, reason, headers=headers)
        return True

    @staticmethod
    def __has_dual_stack() -> bool:
        """Check if the system has support for dual stack sockets.

        :returns: ``True`` if it has support for dual stack sockets.
        """
        if hasattr(socket, 'AF_INET6') and hasattr(socket, 'IPPROTO_IPV6') and hasattr(socket, 'IPV6_V6ONLY'):
            sock = None
            try:
                sock = socket.socket(socket.AF_INET6, socket.SOCK_STREAM)
                sock.setsockopt(socket.IPPROTO_IPV6, socket.IPV6_V6ONLY, False)
                return True
            except socket.error as e:
                logger.debug('Error when working with ipv6 socket: %s', e)
            finally:
                if sock:
                    sock.close()
        return False

    def __httpserver_init(self, host: str, port: int) -> None:
        """Start REST API HTTP server.

        .. note::
            If system has no support for dual stack sockets, then IPv4 is preferred over IPv6.

        :param host: host to bind REST API to.
        :param port: port to bind REST API to.
        """
        dual_stack = self.__has_dual_stack()
        hostname = host
        if hostname in ('', '*'):
            hostname = None

        info = socket.getaddrinfo(hostname, port, socket.AF_UNSPEC, socket.SOCK_STREAM, 0, socket.AI_PASSIVE)
        # in case dual stack is not supported we want IPv4 to be preferred over IPv6
        info.sort(key=lambda x: x[0] == socket.AF_INET, reverse=not dual_stack)

        self.address_family = info[0][0]
        try:
            HTTPServer.__init__(self, info[0][-1][:2], RestApiHandler)
        except socket.error:
            logger.error(
                "Couldn't start a service on '%s:%s', please check your `restapi.listen` configuration", hostname, port)
            raise

    def __initialize(self, listen: str, ssl_options: Dict[str, Any]) -> None:
        """Configure and start REST API HTTP server.

        .. note::
            This method can be called upon first initialization, and also when reloading Patroni. When reloading
            Patroni, it restarts the HTTP server thread.

        :param listen: IP and port to bind REST API to. It should be a string in the format ``host:port``, where
            ``host`` can be a hostname or IP address. It is the value of ``restapi.listen`` setting.
        :param ssl_options: dictionary that may contain the following keys, depending on what has been configured in
            ``restapi`` section:

            * ``certfile``: path to PEM certificate. If given, will start in HTTPS mode;
            * ``keyfile``: path to key of ``certfile``;
            * ``keyfile_password``: password for decrypting ``keyfile``;
            * ``cafile``: path to CA file to validate client certificates;
            * ``ciphers``: permitted cipher suites;
            * ``verify_client``: value can be one among:

                * ``none``: do not check client certificates;
                * ``optional``: check client certificate only for unsafe REST API endpoints;
                * ``required``: check client certificate for all REST API endpoints.

        :raises:
            :class:`ValueError`: if any issue is faced while parsing *listen*.
        """
        try:
            host, port = split_host_port(listen, None)
        except Exception:
            raise ValueError('Invalid "restapi" config: expected <HOST>:<PORT> for "listen", but got "{0}"'
                             .format(listen))

        reloading_config = self.__listen is not None  # changing config in runtime
        if reloading_config:
            self.shutdown()
            # Rely on ThreadingMixIn.server_close() to have all requests terminate before we continue
            self.server_close()

        self.__listen = listen
        self.__ssl_options = ssl_options
        self._received_new_cert = False  # reset to False after reload_config()

        self.__httpserver_init(host, port)
        Thread.__init__(self, target=self.serve_forever)
        self._set_fd_cloexec(self.socket)

        # wrap socket with ssl if 'certfile' is defined in a config.yaml
        # Sometime it's also needed to pass reference to a 'keyfile'.
        self.__protocol = 'https' if ssl_options.get('certfile') else 'http'
        if self.__protocol == 'https':
            import ssl
            ctx = ssl.create_default_context(ssl.Purpose.CLIENT_AUTH, cafile=ssl_options.get('cafile'))
            if ssl_options.get('ciphers'):
                ctx.set_ciphers(ssl_options['ciphers'])
            ctx.load_cert_chain(certfile=ssl_options['certfile'], keyfile=ssl_options.get('keyfile'),
                                password=ssl_options.get('keyfile_password'))
            verify_client = ssl_options.get('verify_client')
            if verify_client:
                modes = {'none': ssl.CERT_NONE, 'optional': ssl.CERT_OPTIONAL, 'required': ssl.CERT_REQUIRED}
                if verify_client in modes:
                    ctx.verify_mode = modes[verify_client]
                else:
                    logger.error('Bad value in the "restapi.verify_client": %s', verify_client)
            self.__ssl_serial_number = self.get_certificate_serial_number()
            self.socket = ctx.wrap_socket(self.socket, server_side=True, do_handshake_on_connect=False)
        if reloading_config:
            self.start()

    def process_request_thread(self, request: Union[socket.socket, Tuple[bytes, socket.socket]],
                               client_address: Tuple[str, int]) -> None:
        """Process a request to the REST API.

        Wrapper for :func:`~socketserver.ThreadingMixIn.process_request_thread` that additionally:

            * Enable TCP keepalive
            * Perform SSL handshake (if an SSL socket).

        :param request: socket to handle the client request.
        :param client_address: tuple containing the client IP and port.
        """
        if isinstance(request, socket.socket):
            enable_keepalive(request, 10, 3)
        if hasattr(request, 'context'):  # SSLSocket
            from ssl import SSLSocket
            if isinstance(request, SSLSocket):  # pyright
                request.do_handshake()
        super(RestApiServer, self).process_request_thread(request, client_address)

    def shutdown_request(self, request: Union[socket.socket, Tuple[bytes, socket.socket]]) -> None:
        """Shut down a request to the REST API.

        Wrapper for :func:`http.server.HTTPServer.shutdown_request` that additionally:

            * Perform SSL shutdown handshake (if a SSL socket).

        :param request: socket to handle the client request.
        """
        if hasattr(request, 'context'):  # SSLSocket
            try:
                from ssl import SSLSocket
                if isinstance(request, SSLSocket):  # pyright
                    request.unwrap()
            except Exception as e:
                logger.debug('Failed to shutdown SSL connection: %r', e)
        super(RestApiServer, self).shutdown_request(request)

    def get_certificate_serial_number(self) -> Optional[str]:
        """Get serial number of the certificate used by the REST API.

        :returns: serial number of the certificate configured through ``restapi.certfile`` setting.
        """
        if self.__ssl_options.get('certfile'):
            import ssl
            try:
                crt: Dict[str, Any] = ssl._ssl._test_decode_cert(self.__ssl_options['certfile'])  # pyright: ignore
                if TYPE_CHECKING:  # pragma: no cover
                    assert isinstance(crt, dict)
                return crt.get('serialNumber')
            except ssl.SSLError as e:
                logger.error('Failed to get serial number from certificate %s: %r', self.__ssl_options['certfile'], e)

    def reload_local_certificate(self) -> Optional[bool]:
        """Reload the SSL certificate used by the REST API.

        :return: ``True`` if a different certificate has been configured through ``restapi.certfile` setting, ``None``
            otherwise.
        """
        if self.__protocol == 'https':
            on_disk_cert_serial_number = self.get_certificate_serial_number()
            if on_disk_cert_serial_number != self.__ssl_serial_number:
                self._received_new_cert = True
                self.__ssl_serial_number = on_disk_cert_serial_number
                return True

    def _build_allowlist(self, value: Optional[List[str]]) -> Iterator[Union[IPv4Network, IPv6Network]]:
        """Resolve each entry in *value* to an IP network object.

        :param value: list of IPs and/or networks contained in ``restapi.allowlist`` setting. Each item can be a host,
            an IP, or a network in CIDR format.

        :yields: *host* + *port* resolved to IP networks.
        """
        if isinstance(value, list):
            for v in value:
                if '/' in v:  # netmask
                    try:
                        yield ip_network(v, False)
                    except Exception as e:
                        logger.error('Invalid value "%s" in the allowlist: %r', v, e)
                else:  # ip or hostname, try to resolve it
                    for ip in self.__resolve_ips(v, 8080):
                        yield ip

    def reload_config(self, config: Dict[str, Any]) -> None:
        """Reload REST API configuration.

        :param config: dictionary representing values under the ``restapi`` configuration section.

        :raises:
            :class:`ValueError`: if ``listen`` key is not present in *config*.
        """
        if 'listen' not in config:  # changing config in runtime
            raise ValueError('Can not find "restapi.listen" config')

        self.__allowlist = tuple(self._build_allowlist(config.get('allowlist')))
        self.__allowlist_include_members = config.get('allowlist_include_members')

        ssl_options = {n: config[n] for n in ('certfile', 'keyfile', 'keyfile_password',
                                              'cafile', 'ciphers') if n in config}

        self.http_extra_headers = config.get('http_extra_headers') or {}
        self.http_extra_headers.update((config.get('https_extra_headers') or {}) if ssl_options.get('certfile') else {})

        if isinstance(config.get('verify_client'), str):
            ssl_options['verify_client'] = config['verify_client'].lower()

        if self.__listen != config['listen'] or self.__ssl_options != ssl_options or self._received_new_cert:
            self.__initialize(config['listen'], ssl_options)

        self.__auth_key = base64.b64encode(config['auth'].encode('utf-8')) if 'auth' in config else None
        # pyright -- ``__listen`` is initially created as ``None``, but right after that it is replaced with a string
        # through :func:`__initialize`.
        if TYPE_CHECKING:  # pragma: no cover
            assert isinstance(self.__listen, str)
        self.connection_string = uri(self.__protocol, config.get('connect_address') or self.__listen, 'patroni')

    def handle_error(self, request: Union[socket.socket, Tuple[bytes, socket.socket]],
                     client_address: Tuple[str, int]) -> None:
        """Handle any exception that is thrown while handling a request to the REST API.

        Logs ``WARNING`` messages with the client information, and the stack trace of the faced exception.

        :param request: the request that faced an exception.
        :param client_address: a tuple composed of the IP and port of the client connection.
        """
        logger.warning('Exception happened during processing of request from %s:%s',
                       client_address[0], client_address[1])
        logger.warning(traceback.format_exc())<|MERGE_RESOLUTION|>--- conflicted
+++ resolved
@@ -657,12 +657,8 @@
 
         metrics.append("# HELP patroni_pending_restart Value is 1 if the node needs a restart, 0 otherwise.")
         metrics.append("# TYPE patroni_pending_restart gauge")
-<<<<<<< HEAD
-        metrics.append("patroni_pending_restart{0} {1}".format(labels, int(patroni.postgresql.pending_restart)))
-=======
         metrics.append("patroni_pending_restart{0} {1}"
                        .format(labels, int(bool(patroni.postgresql.pending_restart_reason))))
->>>>>>> d7454f7b
 
         metrics.append("# HELP patroni_is_paused Value is 1 if auto failover is disabled, 0 otherwise.")
         metrics.append("# TYPE patroni_is_paused gauge")
