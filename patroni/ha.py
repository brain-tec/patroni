import datetime
import functools
import json
import logging
import sys
import time
import uuid

from multiprocessing.pool import ThreadPool
from threading import RLock
from typing import Any, Callable, Collection, Dict, List, NamedTuple, Optional, Union, Tuple, TYPE_CHECKING

from . import psycopg
from .__main__ import Patroni
from .async_executor import AsyncExecutor, CriticalTask
from .collections import CaseInsensitiveSet
from .dcs import AbstractDCS, Cluster, Leader, Member, RemoteMember
from .exceptions import DCSError, PostgresConnectionException, PatroniFatalException
from .postgresql.callback_executor import CallbackAction
from .postgresql.misc import postgres_version_to_int
from .postgresql.postmaster import PostmasterProcess
from .postgresql.rewind import Rewind
from .quorum import QuorumStateResolver
from .utils import polling_loop, tzutc

logger = logging.getLogger(__name__)


class _MemberStatus(NamedTuple):
    """Node status distilled from API response:

        member - dcs.Member object of the node
        reachable - `!False` if the node is not reachable or is not responding with correct JSON
        in_recovery - `!True` if pg_is_in_recovery() == true
        dcs_last_seen - timestamp from JSON of last succesful communication with DCS
        timeline - timeline value from JSON
        wal_position - maximum value of `replayed_location` or `received_location` from JSON
        tags - dictionary with values of different tags (i.e. nofailover)
        watchdog_failed - indicates that watchdog is required by configuration but not available or failed
    """
    member: Member
    reachable: bool
    in_recovery: Optional[bool]
    dcs_last_seen: int
    timeline: int
    wal_position: int
    tags: Dict[str, Any]
    watchdog_failed: bool

    @classmethod
    def from_api_response(cls, member: Member, json: Dict[str, Any]) -> '_MemberStatus':
        """
        :param member: dcs.Member object
        :param json: RestApiHandler.get_postgresql_status() result
        :returns: _MemberStatus object
        """
        # If one of those is not in a response we want to count the node as not healthy/reachable
        wal: Dict[str, Any] = json.get('wal') or json['xlog']
        # abuse difference in primary/replica response format
        in_recovery = not (bool(wal.get('location')) or json.get('role') in ('master', 'primary'))
        timeline = json.get('timeline', 0)
        dcs_last_seen = json.get('dcs_last_seen', 0)
        lsn = int(in_recovery and max(wal.get('received_location', 0), wal.get('replayed_location', 0)))
        return cls(member, True, in_recovery, dcs_last_seen, timeline, lsn,
                   json.get('tags', {}), json.get('watchdog_failed', False))

    @classmethod
    def unknown(cls, member: Member) -> '_MemberStatus':
        return cls(member, False, None, 0, 0, 0, {}, False)

    def failover_limitation(self) -> Optional[str]:
        """Returns reason why this node can't promote or None if everything is ok."""
        if not self.reachable:
            return 'not reachable'
        if self.tags.get('nofailover', False):
            return 'not allowed to promote'
        if self.watchdog_failed:
            return 'not watchdog capable'
        return None


class Failsafe(object):

    def __init__(self, dcs: AbstractDCS) -> None:
        self._lock = RLock()
        self._dcs = dcs
        self._reset_state()

    def update(self, data: Dict[str, Any]) -> None:
        with self._lock:
            self._last_update = time.time()
            self._name = data['name']
            self._conn_url = data['conn_url']
            self._api_url = data['api_url']
            self._slots = data.get('slots')

    def _reset_state(self) -> None:
        self._last_update = 0
        self._name = None
        self._conn_url = None
        self._api_url = None
        self._slots = None

    @property
    def leader(self) -> Optional[Leader]:
        with self._lock:
            if self._last_update + self._dcs.ttl > time.time() and self._name:
                return Leader('', '', RemoteMember(self._name, {'api_url': self._api_url,
                                                                'conn_url': self._conn_url,
                                                                'slots': self._slots}))

    def update_cluster(self, cluster: Cluster) -> Cluster:
        # Enreach cluster with the real leader if there was a ping from it
        leader = self.leader
        if leader:
            # We rely on the strict order of fields in the namedtuple
            cluster = Cluster(*cluster[0:2], leader, *cluster[3:8], leader.member.data['slots'], *cluster[9:])
        return cluster

    def is_active(self) -> bool:
        """Is used to report in REST API whether the failsafe mode was activated.

           On primary the self._last_update is set from the
           set_is_active() method and always returns the correct value.

           On replicas the self._last_update is set at the moment when
           the primary performs POST /failsafe REST API calls.
           The side-effect - it is possible that replicas will show
           failsafe_is_active values different from the primary."""

        with self._lock:
            return self._last_update + self._dcs.ttl > time.time()

    def set_is_active(self, value: float) -> None:
        with self._lock:
            self._last_update = value
            if not value:
                self._reset_state()


class Ha(object):

    def __init__(self, patroni: Patroni):
        self.patroni = patroni
        self.state_handler = patroni.postgresql
        self._rewind = Rewind(self.state_handler)
        self.dcs = patroni.dcs
        self.cluster = Cluster.empty()
        self.global_config = self.patroni.config.get_global_config(None)
        self.old_cluster = Cluster.empty()
        self._leader_expiry = 0
        self._leader_expiry_lock = RLock()
        self._failsafe = Failsafe(patroni.dcs)
        self._was_paused = False
        self._promote_timestamp = 0
        self._leader_timeline = None
        self.recovering = False
        self._async_response = CriticalTask()
        self._crash_recovery_started = 0
        self._start_timeout = None
        self._async_executor = AsyncExecutor(self.state_handler.cancellable, self.wakeup)
        self.watchdog = patroni.watchdog

        # Each member publishes various pieces of information to the DCS using touch_member. This lock protects
        # the state and publishing procedure to have consistent ordering and avoid publishing stale values.
        self._member_state_lock = RLock()
        # Count of concurrent sync disabling requests. Value above zero means that we don't want to be synchronous
        # standby. Changes protected by _member_state_lock.
        self._disable_sync = 0
        # Remember the last known member role and state written to the DCS in order to notify Citus coordinator
        self._last_state = None

        # We need following property to avoid shutdown of postgres when join of Patroni to the postgres
        # already running as replica was aborted due to cluster not being initialized in DCS.
        self._join_aborted = False

        # used only in backoff after failing a pre_promote script
        self._released_leader_key_timestamp = 0

    def primary_stop_timeout(self) -> Union[int, None]:
        """:returns: "primary_stop_timeout" from the global configuration or `None` when not in synchronous mode."""
        ret = self.global_config.primary_stop_timeout
        return ret if ret > 0 and self.is_synchronous_mode() else None

    def is_paused(self) -> bool:
        """:returns: `True` if in maintenance mode."""
        return self.global_config.is_paused

    def check_timeline(self) -> bool:
        """:returns: `True` if should check whether the timeline is latest during the leader race."""
        return self.global_config.check_mode('check_timeline')

    def is_standby_cluster(self) -> bool:
        """:returns: `True` if global configuration has a valid "standby_cluster" section."""
        return self.global_config.is_standby_cluster

    def is_leader(self) -> bool:
        """:returns: `True` if the current node is the leader, based on expiration set when it last held the key."""
        with self._leader_expiry_lock:
            return self._leader_expiry > time.time()

    def set_is_leader(self, value: bool) -> None:
        """Update the current node's view of it's own leadership status.

        Will update the expiry timestamp to match the dcs ttl if setting leadership to true,
        otherwise will set the expiry to the past to immediately invalidate.

        :param value: is the current node the leader.
        """
        with self._leader_expiry_lock:
            self._leader_expiry = time.time() + self.dcs.ttl if value else 0
            if not value:
                self._promote_timestamp = 0

    def sync_mode_is_active(self) -> bool:
        """Check whether synchronous replication is requested and already active.

        :returns: ``True`` if the primary already put its name into the ``/sync`` in DCS.
        """
        return self.is_synchronous_mode() and not self.cluster.sync.is_empty

    def quorum_commit_mode_is_active(self) -> bool:
        """Checks whether quorum replication is requested and already active.

        :returns: ``True`` if the primary already put its name into the ``/sync`` in DCS.
        """
        return self.is_quorum_commit_mode() and not self.cluster.sync.is_empty

    def load_cluster_from_dcs(self) -> None:
        cluster = self.dcs.get_cluster()

        # We want to keep the state of cluster when it was healthy
        if not cluster.is_unlocked() or not self.old_cluster:
            self.old_cluster = cluster
        self.cluster = cluster

        if self.cluster.is_unlocked() and self.is_failsafe_mode():
            # If failsafe mode is enabled we want to inject the "real" leader to the cluster
            self.cluster = cluster = self._failsafe.update_cluster(cluster)

        if not self.has_lock(False):
            self.set_is_leader(False)

        self._leader_timeline = cluster.leader.timeline if cluster.leader else None

    def acquire_lock(self) -> bool:
        try:
            ret = self.dcs.attempt_to_acquire_leader()
        except DCSError:
            raise
        except Exception:
            logger.exception('Unexpected exception raised from attempt_to_acquire_leader, please report it as a BUG')
            ret = False
        self.set_is_leader(ret)
        return ret

    def _failsafe_config(self) -> Optional[Dict[str, str]]:
        if self.is_failsafe_mode():
            ret = {m.name: m.api_url for m in self.cluster.members if m.api_url}
            if self.state_handler.name not in ret:
                ret[self.state_handler.name] = self.patroni.api.connection_string
            return ret

    def update_lock(self, write_leader_optime: bool = False) -> bool:
        last_lsn = slots = None
        if write_leader_optime:
            try:
                last_lsn = self.state_handler.last_operation()
                slots = self.state_handler.slots()
            except Exception:
                logger.exception('Exception when called state_handler.last_operation()')
        if TYPE_CHECKING:  # pragma: no cover
            assert self.cluster.leader is not None
        try:
            ret = self.dcs.update_leader(self.cluster.leader, last_lsn, slots, self._failsafe_config())
        except DCSError:
            raise
        except Exception:
            logger.exception('Unexpected exception raised from update_leader, please report it as a BUG')
            ret = False
        self.set_is_leader(ret)
        if ret:
            self.watchdog.keepalive()
        return ret

    def has_lock(self, info: bool = True) -> bool:
        lock_owner = self.cluster.leader and self.cluster.leader.name
        if info:
            logger.info('Lock owner: %s; I am %s', lock_owner, self.state_handler.name)
        return lock_owner == self.state_handler.name

    def get_effective_tags(self) -> Dict[str, Any]:
        """Return configuration tags merged with dynamically applied tags."""
        tags = self.patroni.tags.copy()
        # _disable_sync could be modified concurrently, but we don't care as attribute get and set are atomic.
        if self._disable_sync > 0:
            tags['nosync'] = True
        return tags

    def notify_citus_coordinator(self, event: str) -> None:
        if self.state_handler.citus_handler.is_worker():
            coordinator = self.dcs.get_citus_coordinator()
            if coordinator and coordinator.leader and coordinator.leader.conn_url:
                try:
                    data = {'type': event,
                            'group': self.state_handler.citus_handler.group(),
                            'leader': self.state_handler.name,
                            'timeout': self.dcs.ttl,
                            'cooldown': self.patroni.config['retry_timeout']}
                    timeout = self.dcs.ttl if event == 'before_demote' else 2
                    self.patroni.request(coordinator.leader.member, 'post', 'citus', data, timeout=timeout, retries=0)
                except Exception as e:
                    logger.warning('Request to Citus coordinator leader %s %s failed: %r',
                                   coordinator.leader.name, coordinator.leader.member.api_url, e)

    def touch_member(self) -> bool:
        with self._member_state_lock:
            data: Dict[str, Any] = {
                'conn_url': self.state_handler.connection_string,
                'api_url': self.patroni.api.connection_string,
                'state': self.state_handler.state,
                'role': self.state_handler.role,
                'version': self.patroni.version
            }

            proxy_url = self.state_handler.proxy_url
            if proxy_url:
                data['proxy_url'] = proxy_url

            if self.is_leader() and not self._rewind.checkpoint_after_promote():
                data['checkpoint_after_promote'] = False
            tags = self.get_effective_tags()
            if tags:
                data['tags'] = tags
            if self.state_handler.pending_restart:
                data['pending_restart'] = True
            if self._async_executor.scheduled_action in (None, 'promote') \
                    and data['state'] in ['running', 'restarting', 'starting']:
                try:
                    timeline, wal_position, pg_control_timeline = self.state_handler.timeline_wal_position()
                    data['xlog_location'] = wal_position
                    if not timeline:  # running as a standby
                        replication_state = self.state_handler.replication_state()
                        if replication_state:
                            data['replication_state'] = replication_state
                        # try pg_stat_wal_receiver to get the timeline
                        timeline = self.state_handler.received_timeline()
                    if not timeline:
                        # So far the only way to get the current timeline on the standby is from
                        # the replication connection. In order to avoid opening the replication
                        # connection on every iteration of HA loop we will do it only when noticed
                        # that the timeline on the primary has changed.
                        # Unfortunately such optimization isn't possible on the standby_leader,
                        # therefore we will get the timeline from pg_control, either by calling
                        # pg_control_checkpoint() on 9.6+ or by parsing the output of pg_controldata.
                        if self.state_handler.role == 'standby_leader':
                            timeline = pg_control_timeline or self.state_handler.pg_control_timeline()
                        else:
                            timeline = self.state_handler.replica_cached_timeline(self._leader_timeline) or 0
                    if timeline:
                        data['timeline'] = timeline
                except Exception:
                    pass
            if self.patroni.scheduled_restart:
                scheduled_restart_data = self.patroni.scheduled_restart.copy()
                scheduled_restart_data['schedule'] = scheduled_restart_data['schedule'].isoformat()
                data['scheduled_restart'] = scheduled_restart_data

            if self.is_paused():
                data['pause'] = True

            ret = self.dcs.touch_member(data)
            if ret:
                new_state = (data['state'], {'master': 'primary'}.get(data['role'], data['role']))
                if self._last_state != new_state and new_state == ('running', 'primary'):
                    self.notify_citus_coordinator('after_promote')
                self._last_state = new_state
            return ret

    def clone(self, clone_member: Union[Leader, Member, None] = None, msg: str = '(without leader)') -> Optional[bool]:
        if self.is_standby_cluster() and not isinstance(clone_member, RemoteMember):
            clone_member = self.get_remote_member(clone_member)

        self._rewind.reset_state()
        if self.state_handler.bootstrap.clone(clone_member):
            logger.info('bootstrapped %s', msg)
            cluster = self.dcs.get_cluster()
            node_to_follow = self._get_node_to_follow(cluster)
            return self.state_handler.follow(node_to_follow) is not False
        else:
            logger.error('failed to bootstrap %s', msg)
            self.state_handler.remove_data_directory()

    def bootstrap(self) -> str:
        # no initialize key and node is allowed to be primary and has 'bootstrap' section in a configuration file
        if self.cluster.is_unlocked() and self.cluster.initialize is None\
                and not self.patroni.nofailover and 'bootstrap' in self.patroni.config:
            if self.dcs.initialize(create_new=True):  # race for initialization
                self.state_handler.bootstrapping = True
                with self._async_response:
                    self._async_response.reset()

                if self.is_standby_cluster():
                    ret = self._async_executor.try_run_async('bootstrap_standby_leader', self.bootstrap_standby_leader)
                    return ret or 'trying to bootstrap a new standby leader'
                else:
                    ret = self._async_executor.try_run_async('bootstrap', self.state_handler.bootstrap.bootstrap,
                                                             args=(self.patroni.config['bootstrap'],))
                    return ret or 'trying to bootstrap a new cluster'
            else:
                return 'failed to acquire initialize lock'

        clone_member = self.cluster.get_clone_member(self.state_handler.name)
        # cluster already has a leader, we can bootstrap from it or from one of replicas (if they allow)
        if not self.cluster.is_unlocked() and clone_member:
            member_role = 'leader' if clone_member == self.cluster.leader else 'replica'
            msg = "from {0} '{1}'".format(member_role, clone_member.name)
            ret = self._async_executor.try_run_async('bootstrap {0}'.format(msg), self.clone, args=(clone_member, msg))
            return ret or 'trying to bootstrap {0}'.format(msg)

        # no leader, but configuration may allowed replica creation using backup tools
        create_replica_methods = self.global_config.get_standby_cluster_config().get('create_replica_methods', []) \
            if self.is_standby_cluster() else None
        can_bootstrap = self.state_handler.can_create_replica_without_replication_connection(create_replica_methods)
        concurrent_bootstrap = self.cluster.initialize == ""
        if can_bootstrap and not concurrent_bootstrap:
            msg = 'bootstrap (without leader)'
            return self._async_executor.try_run_async(msg, self.clone) or 'trying to ' + msg
        return 'waiting for {0}leader to bootstrap'.format('standby_' if self.is_standby_cluster() else '')

    def bootstrap_standby_leader(self) -> Optional[bool]:
        """ If we found 'standby' key in the configuration, we need to bootstrap
            not a real primary, but a 'standby leader', that will take base backup
            from a remote member and start follow it.
        """
        clone_source = self.get_remote_member()
        msg = 'clone from remote member {0}'.format(clone_source.conn_url)
        result = self.clone(clone_source, msg)
        with self._async_response:  # pretend that post_bootstrap was already executed
            self._async_response.complete(result)
        if result:
            self.state_handler.set_role('standby_leader')

        return result

    def _handle_crash_recovery(self) -> Optional[str]:
        if self._crash_recovery_started == 0 and (self.cluster.is_unlocked() or self._rewind.can_rewind):
            self._crash_recovery_started = time.time()
            msg = 'doing crash recovery in a single user mode'
            return self._async_executor.try_run_async(msg, self._rewind.ensure_clean_shutdown) or msg

    def _handle_rewind_or_reinitialize(self) -> Optional[str]:
        leader = self.get_remote_member() if self.is_standby_cluster() else self.cluster.leader
        if not self._rewind.rewind_or_reinitialize_needed_and_possible(leader) or not leader:
            return None

        if self._rewind.can_rewind:
            # rewind is required, but postgres wasn't shut down cleanly.
            if not self.state_handler.is_running() and \
                    self.state_handler.controldata().get('Database cluster state') == 'in archive recovery':
                msg = self._handle_crash_recovery()
                if msg:
                    return msg

            msg = 'running pg_rewind from ' + leader.name
            return self._async_executor.try_run_async(msg, self._rewind.execute, args=(leader,)) or msg

        if self._rewind.should_remove_data_directory_on_diverged_timelines and not self.is_standby_cluster():
            msg = 'reinitializing due to diverged timelines'
            return self._async_executor.try_run_async(msg, self._do_reinitialize, args=(self.cluster,)) or msg

    def recover(self) -> str:
        """Handle the case when postgres isn't running.

        Depending on the state of Patroni, DCS cluster view, and pg_controldata the following could happen:

          - if ``primary_start_timeout`` is 0 and this node owns the leader lock, the lock
            will be voluntarily released if there are healthy replicas to take it over.

          - if postgres was running as a ``primary`` and this node owns the leader lock, postgres is started as primary.

          - crash recover in a single-user mode is executed in the following cases:

            - postgres was running as ``primary`` wasn't ``shut down`` cleanly and there is no leader in DCS

            - postgres was running as ``replica`` wasn't ``shut down in recovery`` (cleanly)
              and we need to run ``pg_rewind`` to join back to the cluster.

          - ``pg_rewind`` is executed if it is necessary, or optinally, the data directory could
             be removed if it is allowed by configuration.

          - after ``crash recovery`` and/or ``pg_rewind`` are executed, postgres is started in recovery.

        :returns: action message, describing what was performed.
        """
        if self.has_lock() and self.update_lock():
            timeout = self.global_config.primary_start_timeout
            if timeout == 0:
                # We are requested to prefer failing over to restarting primary. But see first if there
                # is anyone to fail over to.
                if self.is_failover_possible():
                    self.watchdog.disable()
                    logger.info("Primary crashed. Failing over.")
                    self.demote('immediate')
                    return 'stopped PostgreSQL to fail over after a crash'
        else:
            timeout = None

        data = self.state_handler.controldata()
        logger.info('pg_controldata:\n%s\n', '\n'.join('  {0}: {1}'.format(k, v) for k, v in data.items()))

        # timeout > 0 indicates that we still have the leader lock, and it was just updated
        if timeout\
                and data.get('Database cluster state') in ('in production', 'in crash recovery',
                                                           'shutting down', 'shut down')\
                and self.state_handler.state == 'crashed'\
                and self.state_handler.role in ('primary', 'master')\
                and not self.state_handler.config.recovery_conf_exists():
            # We know 100% that we were running as a primary a few moments ago, therefore could just start postgres
            msg = 'starting primary after failure'
            if self._async_executor.try_run_async(msg, self.state_handler.start,
                                                  args=(timeout, self._async_executor.critical_task)) is None:
                self.recovering = True
                return msg

        # Postgres is not running, and we will restart in standby mode. Watchdog is not needed until we promote.
        self.watchdog.disable()

        if data.get('Database cluster state') in ('in production', 'shutting down', 'in crash recovery'):
            msg = self._handle_crash_recovery()
            if msg:
                return msg

        self.load_cluster_from_dcs()

        role = 'replica'
        if self.has_lock() and not self.is_standby_cluster():
            self._rewind.reset_state()  # we want to later trigger CHECKPOINT after promote
            msg = "starting as readonly because i had the session lock"
            node_to_follow = None
        else:
            if not self._rewind.executed:
                self._rewind.trigger_check_diverged_lsn()
            msg = self._handle_rewind_or_reinitialize()
            if msg:
                return msg

            if self.has_lock():  # in standby cluster
                msg = "starting as a standby leader because i had the session lock"
                role = 'standby_leader'
                node_to_follow = self._get_node_to_follow(self.cluster)
            elif self.is_standby_cluster() and self.cluster.is_unlocked():
                msg = "trying to follow a remote member because standby cluster is unhealthy"
                node_to_follow = self.get_remote_member()
            else:
                msg = "starting as a secondary"
                node_to_follow = self._get_node_to_follow(self.cluster)

            if self.is_synchronous_mode():
                self.state_handler.sync_handler.set_synchronous_standby_names(CaseInsensitiveSet())

        if self._async_executor.try_run_async('restarting after failure', self.state_handler.follow,
                                              args=(node_to_follow, role, timeout)) is None:
            self.recovering = True
        return msg

    def _get_node_to_follow(self, cluster: Cluster) -> Union[Leader, Member, None]:
        """Determine the node to follow.

        :param cluster: the currently known cluster state from DCS.

        :returns: the node which we should be replicating from.
        """
        # The standby leader or when there is no standby leader we want to follow
        # the remote member, except when there is no standby leader in pause.
        if self.is_standby_cluster() and (self.has_lock(False) or self.cluster.is_unlocked() and not self.is_paused()):
            node_to_follow = self.get_remote_member()
        # If replicatefrom tag is set, try to follow the node mentioned there, otherwise, follow the leader.
        elif self.patroni.replicatefrom and self.patroni.replicatefrom != self.state_handler.name:
            node_to_follow = cluster.get_member(self.patroni.replicatefrom)
        else:
            node_to_follow = cluster.leader if cluster.leader and cluster.leader.name else None

        node_to_follow = node_to_follow if node_to_follow and node_to_follow.name != self.state_handler.name else None

        if node_to_follow and not isinstance(node_to_follow, RemoteMember):
            # we are going to abuse Member.data to pass following parameters
            params = ('restore_command', 'archive_cleanup_command')
            for param in params:  # It is highly unlikely to happen, but we want to protect from the case
                node_to_follow.data.pop(param, None)  # when above-mentioned params came from outside.
            if self.is_standby_cluster():
                standby_config = self.global_config.get_standby_cluster_config()
                node_to_follow.data.update({p: standby_config[p] for p in params if standby_config.get(p)})

        return node_to_follow

    def follow(self, demote_reason: str, follow_reason: str, refresh: bool = True) -> str:
        if refresh:
            self.load_cluster_from_dcs()

        is_leader = self.state_handler.is_primary()

        node_to_follow = self._get_node_to_follow(self.cluster)

        if self.is_paused():
            if not (self._rewind.is_needed and self._rewind.can_rewind_or_reinitialize_allowed)\
                    or self.cluster.is_unlocked():
                if is_leader:
                    self.state_handler.set_role('master')
                    return 'continue to run as primary without lock'
                elif self.state_handler.role != 'standby_leader':
                    self.state_handler.set_role('replica')

                if not node_to_follow:
                    return 'no action. I am ({0})'.format(self.state_handler.name)
        elif is_leader:
            self.demote('immediate-nolock')
            return demote_reason

        if self.is_standby_cluster() and self._leader_timeline and \
                self.state_handler.get_history(self._leader_timeline + 1):
            self._rewind.trigger_check_diverged_lsn()

        if not self.state_handler.is_starting():
            msg = self._handle_rewind_or_reinitialize()
            if msg:
                return msg

        if not self.is_paused():
            self.state_handler.handle_parameter_change()

        role = 'standby_leader' if isinstance(node_to_follow, RemoteMember) and self.has_lock(False) else 'replica'
        # It might happen that leader key in the standby cluster references non-exiting member.
        # In this case it is safe to continue running without changing recovery.conf
        if self.is_standby_cluster() and role == 'replica' and not (node_to_follow and node_to_follow.conn_url):
            return 'continue following the old known standby leader'
        else:
            change_required, restart_required = self.state_handler.config.check_recovery_conf(node_to_follow)
            if change_required:
                if restart_required:
                    self._async_executor.try_run_async('changing primary_conninfo and restarting',
                                                       self.state_handler.follow, args=(node_to_follow, role))
                else:
                    self.state_handler.follow(node_to_follow, role, do_reload=True)
                self._rewind.trigger_check_diverged_lsn()
            elif role == 'standby_leader' and self.state_handler.role != role:
                self.state_handler.set_role(role)
                self.state_handler.call_nowait(CallbackAction.ON_ROLE_CHANGE)

        return follow_reason

    def is_synchronous_mode(self) -> bool:
        """:returns: `True` if synchronous replication is requested."""
        return self.global_config.is_synchronous_mode

    def is_quorum_commit_mode(self) -> bool:
        """:returns: `True` if quorum commit replication is requested and "supported"."""
        return self.global_config.is_quorum_commit_mode and self.state_handler.supports_multiple_sync

    def is_failsafe_mode(self) -> bool:
        """:returns: `True` if failsafe_mode is enabled in global configuration."""
        return self.global_config.check_mode('failsafe_mode')

    def disable_synchronous_replication(self) -> None:
        """Cleans up /sync key in DCS if synchronous replication is disabled."""
        if not self.cluster.sync.is_empty and self.dcs.delete_sync_state(version=self.cluster.sync.version):
            logger.info("Disabled synchronous replication")
        self.state_handler.sync_handler.set_synchronous_standby_names(CaseInsensitiveSet())

    def _process_quorum_replication(self) -> None:
        """Process synchronous replication state when quorum commit is requested.

        Synchronous standbys are registered in two places postgresql.conf and DCS. The order of updating them must
        keep the invariant that `quorum + sync >= len(set(quorum pool)|set(sync pool))`. This is done using
        :class:`QuorumStateResolver` that given a current state and set of desired synchronous nodes and replication
        level outputs changes to DCS and synchronous replication in correct order to reach the desired state.
        In case any of those steps causes an error we can just bail out and let next iteration rediscover the state
        and retry necessary transitions.
        """
        start_time = time.time()

        min_sync = self.global_config.min_synchronous_nodes
        sync_wanted = self.global_config.synchronous_node_count

        sync = self.cluster.sync
        leader = sync.leader or self.state_handler.name
        if sync.is_empty:
            sync = self.dcs.write_sync_state(leader, None, 0, version=sync.version)
            if not sync:
                return logger.warning("Updating sync state failed")

        def _check_timeout(offset: float = 0) -> bool:
            return time.time() - start_time + offset >= self.dcs.loop_wait

        while True:
            transition = 'break'  # we need define transition value if `QuorumStateResolver` produced no changes
            sync_state = self.state_handler.sync_handler.current_state(self.cluster)
            for transition, leader, num, nodes in QuorumStateResolver(leader=leader,
                                                                      quorum=sync.quorum,
                                                                      voters=sync.voters,
                                                                      numsync=sync_state.numsync,
                                                                      sync=sync_state.sync,
                                                                      numsync_confirmed=sync_state.numsync_confirmed,
                                                                      active=sync_state.active,
                                                                      sync_wanted=sync_wanted,
                                                                      leader_wanted=self.state_handler.name):
                if _check_timeout():
                    return

                if transition == 'quorum':
                    logger.info("Setting leader to %s, quorum to %d of %d (%s)",
                                leader, num, len(nodes), ", ".join(sorted(nodes)))
                    sync = self.dcs.write_sync_state(leader, nodes, num, version=sync.version)
                    if not sync:
                        return logger.info('Synchronous replication key updated by someone else.')
                elif transition == 'sync':
                    logger.info("Setting synchronous replication to %d of %d (%s)",
                                num, len(nodes), ", ".join(sorted(nodes)))
                    # Bump up number of num nodes to meet minimum replication factor. Commits will have to wait until
                    # we have enough nodes to meet replication target.
                    if num < min_sync:
                        logger.warning("Replication factor %d requested, but %d synchronous standbys available."
                                       " Commits will be delayed.", min_sync + 1, num)
                        num = min_sync
                    self.state_handler.sync_handler.set_synchronous_standby_names(nodes, num)
            if transition != 'restart' or _check_timeout(1):
                return
            # synchronous_standby_names was transitioned from empty to non-empty and it may take
            # some time for nodes to become synchronous. In this case we want to restart state machine
            # hoping that we can update /sync key earlier than in loop_wait seconds.
            time.sleep(1)
            self.state_handler.reset_cluster_info_state(None)

    def _process_multisync_replication(self) -> None:
        """Process synchronous replication state with one or more sync standbys.

        Synchronous standbys are registered in two places postgresql.conf and DCS. The order of updating them must
        be right. The invariant that should be kept is that if a node is primary and sync_standby is set in DCS,
        then that node must have synchronous_standby set to that value. Or more simple, first set in postgresql.conf
        and then in DCS. When removing, first remove in DCS, then in postgresql.conf. This is so we only consider
        promoting standbys that were guaranteed to be replicating synchronously.
        """
        current_state = self.state_handler.sync_handler.current_state(self.cluster)
        picked = current_state.active
        allow_promote = current_state.sync
        voters = CaseInsensitiveSet(self.cluster.sync.voters)

        if picked == voters:
            return

        sync = self.cluster.sync

        # update synchronous standby list in dcs temporarily to point to common nodes in current and picked
        sync_common = voters & allow_promote
        if sync_common != voters:
            logger.info("Updating synchronous privilege temporarily from %s to %s",
                        list(voters), list(sync_common))
            sync = self.dcs.write_sync_state(self.state_handler.name, sync_common, 0, version=sync.version)
            if not sync:
                return logger.info('Synchronous replication key updated by someone else.')

        # When strict mode and no suitable replication connections put "*" to synchronous_standby_names
        if self.global_config.is_synchronous_mode_strict and not picked:
            picked = CaseInsensitiveSet('*')
            logger.warning("No standbys available!")

        # Update postgresql.conf and wait 2 secs for changes to become active
        logger.info("Assigning synchronous standby status to %s", list(picked))
        self.state_handler.sync_handler.set_synchronous_standby_names(picked)

        if picked and picked != CaseInsensitiveSet('*') and allow_promote != picked:
            # Wait for PostgreSQL to enable synchronous mode and see if we can immediately set sync_standby
            time.sleep(2)
            allow_promote = self.state_handler.sync_handler.current_state(self.cluster).sync

        if allow_promote and allow_promote != sync_common:
            if self.dcs.write_sync_state(self.state_handler.name, allow_promote, 0, version=sync.version):
                logger.info("Synchronous standby status assigned to %s", list(allow_promote))
            else:
                logger.info("Synchronous replication key updated by someone else")

    def process_sync_replication(self) -> None:
        """Process synchronous replication behavior on the primary."""
        if self.is_quorum_commit_mode():
            # The synchronous_standby_names was adjusted right before promote.
            # After that, when postgres has become a primary, we need to reflect this change
            # in the /sync key. Further changes of synchronous_standby_names and /sync key should
            # be postponed for `loop_wait` seconds, to give a chance to some replicas to start streaming.
            # In opposite case the /sync key will end up without synchronous nodes.
            if self.state_handler.is_primary():
                if self._promote_timestamp == 0 or time.time() - self._promote_timestamp > self.dcs.loop_wait:
                    self._process_quorum_replication()
                if self._promote_timestamp == 0:
                    self._promote_timestamp = time.time()
        elif self.is_synchronous_mode():
            self._process_multisync_replication()
        else:
            self.disable_synchronous_replication()

    def process_sync_replication_prepromote(self) -> bool:
        """Handle sync replication state before promote.

        If quorum replication is requested, and we can keep syncing to enough nodes satisfying the quorum invariant
        we can promote immediately and let normal quorum resolver process handle any membership changes later.
        Otherwise, we will just reset DCS state to ourselves and add replicas as they connect.

        :returns: `True` if on success or `False` if failed to update /sync key in DCS.
        """
        if not self.is_synchronous_mode():
            self.disable_synchronous_replication()
            return True

        if self.quorum_commit_mode_is_active():
            sync = CaseInsensitiveSet(self.cluster.sync.members)
            numsync = len(sync) - self.cluster.sync.quorum - 1
            if self.state_handler.name not in sync:  # Node outside voters achieved quorum and got leader
                numsync += 1
            else:
                sync.discard(self.state_handler.name)
        else:
            sync = CaseInsensitiveSet()
            numsync = self.global_config.min_synchronous_nodes

        if not self.is_quorum_commit_mode() or not self.state_handler.supports_multiple_sync and numsync > 1:
            sync = CaseInsensitiveSet()
            numsync = self.global_config.min_synchronous_nodes

            # Just set ourselves as the authoritative source of truth for now. We don't want to wait for standbys
            # to connect. We will try finding a synchronous standby in the next cycle.
            if not self.dcs.write_sync_state(self.state_handler.name, None, 0, version=self.cluster.sync.version):
                return False

        self.state_handler.sync_handler.set_synchronous_standby_names(sync, numsync)
        return True

    def is_sync_standby(self, cluster: Cluster) -> bool:
        """:returns: `True` if the current node is a synchronous standby."""
        return bool(cluster.leader) and cluster.sync.leader_matches(cluster.leader.name) \
            and cluster.sync.matches(self.state_handler.name)

    def while_not_sync_standby(self, func: Callable[..., Any]) -> Any:
        """Runs specified action while trying to make sure that the node is not assigned synchronous standby status.

        Tags us as not allowed to be a sync standby as we are going to go away, if we currently are wait for
        leader to notice and pick an alternative one or if the leader changes or goes away we are also free.

        If the connection to DCS fails we run the action anyway, as this is only a hint.

        There is a small race window where this function runs between a primary picking us the sync standby and
        publishing it to the DCS. As the window is rather tiny consequences are holding up commits for one cycle
        period we don't worry about it here."""

        if not self.is_synchronous_mode() or self.patroni.nosync:
            return func()

        with self._member_state_lock:
            self._disable_sync += 1
        try:
            if self.touch_member():
                # Primary should notice the updated value during the next cycle. We will wait double that, if primary
                # hasn't noticed the value by then not disabling sync replication is not likely to matter.
                for _ in polling_loop(timeout=self.dcs.loop_wait * 2, interval=2):
                    try:
                        if not self.is_sync_standby(self.dcs.get_cluster()):
                            break
                    except DCSError:
                        logger.warning("Could not get cluster state, skipping synchronous standby disable")
                        break
                    logger.info("Waiting for primary to release us from synchronous standby")
            else:
                logger.warning("Updating member state failed, skipping synchronous standby disable")

            return func()
        finally:
            with self._member_state_lock:
                self._disable_sync -= 1

    def update_cluster_history(self) -> None:
        primary_timeline = self.state_handler.get_primary_timeline()
        cluster_history = self.cluster.history.lines if self.cluster.history else []
        if primary_timeline == 1:
            if cluster_history:
                self.dcs.set_history_value('[]')
        elif not cluster_history or cluster_history[-1][0] != primary_timeline - 1 or len(cluster_history[-1]) != 5:
            cluster_history = {line[0]: line for line in cluster_history}
            history: List[List[Any]] = list(map(list, self.state_handler.get_history(primary_timeline)))
            if self.cluster.config:
                history = history[-self.cluster.config.max_timelines_history:]
            for line in history:
                # enrich current history with promotion timestamps stored in DCS
                cluster_history_line = list(cluster_history.get(line[0], []))
                if len(line) == 3 and len(cluster_history_line) >= 4 and cluster_history_line[1] == line[1]:
                    line.append(cluster_history_line[3])
                    if len(cluster_history_line) == 5:
                        line.append(cluster_history_line[4])
            if history:
                self.dcs.set_history_value(json.dumps(history, separators=(',', ':')))

    def enforce_follow_remote_member(self, message: str) -> str:
        demote_reason = 'cannot be a real primary in standby cluster'
        return self.follow(demote_reason, message)

    def enforce_primary_role(self, message: str, promote_message: str) -> str:
        """
        Ensure the node that has won the race for the leader key meets criteria
        for promoting its PG server to the 'primary' role.
        """
        if not self.is_paused():
            if not self.watchdog.is_running and not self.watchdog.activate():
                if self.state_handler.is_primary():
                    self.demote('immediate')
                    return 'Demoting self because watchdog could not be activated'
                else:
                    self.release_leader_key_voluntarily()
                    return 'Not promoting self because watchdog could not be activated'

            with self._async_response:
                if self._async_response.result is False:
                    logger.warning("Releasing the leader key voluntarily because the pre-promote script failed")
                    self._released_leader_key_timestamp = time.time()
                    self.release_leader_key_voluntarily()
                    # discard the result of the failed pre-promote script to be able to re-try promote
                    self._async_response.reset()
                    return 'Promotion cancelled because the pre-promote script failed'

        if self.state_handler.is_primary():
            # Inform the state handler about its primary role.
            # It may be unaware of it if postgres is promoted manually.
            self.state_handler.set_role('master')
            self.process_sync_replication()
            self.update_cluster_history()
            self.state_handler.citus_handler.sync_pg_dist_node(self.cluster)
            return message
        elif self.state_handler.role in ('master', 'promoted', 'primary'):
            self.process_sync_replication()
            return message
        else:
            if not self.process_sync_replication_prepromote():
                # Somebody else updated sync state, it may be due to us losing the lock. To be safe,
                # postpone promotion until next cycle. TODO: trigger immediate retry of run_cycle.
                return 'Postponing promotion because synchronous replication state was updated by somebody else'
            if self.state_handler.role not in ('master', 'promoted', 'primary'):
                # reset failsafe state when promote
                self._failsafe.set_is_active(0)

                def before_promote():
                    self.notify_citus_coordinator('before_promote')

                with self._async_response:
                    self._async_response.reset()

                self._async_executor.try_run_async('promote', self.state_handler.promote,
                                                   args=(self.dcs.loop_wait, self._async_response, before_promote))
            return promote_message

    def fetch_node_status(self, member: Member) -> _MemberStatus:
        """Perform http get request on member.api_url to fetch its status.

        Usually this happens during the leader race and we can't afford to wait an indefinite time
        for a response, therefore the request timeout is hardcoded to 2 seconds, which seems to be a
        good compromise. The node which is slow to respond is most likely unhealthy.

        :returns: :class:`_MemberStatus` object
        """
        try:
            response = self.patroni.request(member, timeout=2, retries=0)
            data = response.data.decode('utf-8')
            logger.info('Got response from %s %s: %s', member.name, member.api_url, data)
            return _MemberStatus.from_api_response(member, json.loads(data))
        except Exception as e:
            logger.warning("Request failed to %s: GET %s (%s)", member.name, member.api_url, e)
        return _MemberStatus.unknown(member)

    def fetch_nodes_statuses(self, members: List[Member]) -> List[_MemberStatus]:
        if not members:
            return []
        pool = ThreadPool(len(members))
        results = pool.map(self.fetch_node_status, members)  # Run API calls on members in parallel
        pool.close()
        pool.join()
        return results

    def update_failsafe(self, data: Dict[str, Any]) -> Optional[str]:
        if self.state_handler.state == 'running' and self.state_handler.role in ('master', 'primary'):
            return 'Running as a leader'
        self._failsafe.update(data)

    def failsafe_is_active(self) -> bool:
        return self._failsafe.is_active()

    def call_failsafe_member(self, data: Dict[str, Any], member: Member) -> bool:
        try:
            response = self.patroni.request(member, 'post', 'failsafe', data, timeout=2, retries=1)
            response_data = response.data.decode('utf-8')
            logger.info('Got response from %s %s: %s', member.name, member.api_url, response_data)
            return response.status == 200 and response_data == 'Accepted'
        except Exception as e:
            logger.warning("Request failed to %s: POST %s (%s)", member.name, member.api_url, e)
        return False

    def check_failsafe_topology(self) -> bool:
        failsafe = self.dcs.failsafe
        if not isinstance(failsafe, dict) or self.state_handler.name not in failsafe:
            return False
        data: Dict[str, Any] = {
            'name': self.state_handler.name,
            'conn_url': self.state_handler.connection_string,
            'api_url': self.patroni.api.connection_string,
        }
        try:
            data['slots'] = self.state_handler.slots()
        except Exception:
            logger.exception('Exception when called state_handler.slots()')
        members = [RemoteMember(name, {'api_url': url})
                   for name, url in failsafe.items() if name != self.state_handler.name]
        if not members:  # A sinlge node cluster
            return True
        pool = ThreadPool(len(members))
        call_failsafe_member = functools.partial(self.call_failsafe_member, data)
        results = pool.map(call_failsafe_member, members)
        pool.close()
        pool.join()
        return all(results)

    def is_lagging(self, wal_position: int) -> bool:
        """Check if node should consider itself unhealthy to be promoted due to replication lag.

        :param wal_position: Current wal position.
<<<<<<< HEAD
        :returns `True` when node is lagging
=======

        :returns True when node is lagging
>>>>>>> 4138d0b8
        """
        lag = (self.cluster.last_lsn or 0) - wal_position
        return lag > self.global_config.maximum_lag_on_failover

    def _is_healthiest_node(self, members: Collection[Member], check_replication_lag: bool = True) -> bool:
        """Determine whether the current node is healthy enough to become a new leader candidate.

        :param members: the list of nodes to check against
        :param check_replication_lag: whether to take the replication lag into account.
                                      If the lag exceeds configured threshold the node disqualifies itself.
        :returns: `True` if the node is eligible to become the new leader. Since this method is executed
                  on multiple nodes independently it is possible that multiple nodes could count
                  themselves as the healthiest because they received/replayed up to the same LSN,
                  but this is totally fine.
        """
        my_wal_position = self.state_handler.last_operation()
        if check_replication_lag and self.is_lagging(my_wal_position):
            logger.info('My wal position exceeds maximum replication lag')
            return False  # Too far behind last reported wal position on primary

        if not self.is_standby_cluster() and self.check_timeline():
            cluster_timeline = self.cluster.timeline
            my_timeline = self.state_handler.replica_cached_timeline(cluster_timeline)
            if my_timeline is None:
                logger.info('Can not figure out my timeline')
                return False
            if my_timeline < cluster_timeline:
                logger.info('My timeline %s is behind last known cluster timeline %s', my_timeline, cluster_timeline)
                return False

        if self.quorum_commit_mode_is_active():
            quorum = self.cluster.sync.quorum
            voting_set = CaseInsensitiveSet(self.cluster.sync.members)
        else:
            quorum = 0
            voting_set = CaseInsensitiveSet()

        # Prepare list of nodes to run check against. If quorum commit is enabled
        # we also include members with nofailover tag if they are listed in voters.
        members = [m for m in members if m.name != self.state_handler.name
                   and m.api_url and (not m.nofailover or m.name in voting_set)]

        # If there is a quorum active then at least one of the quorum contains latest commit. A quorum member saying
        # their WAL position is not ahead counts as a vote saying we may become new leader. Note that a node doesn't
        # have to be a member of the voting set to gather the necessary votes.

        # Regardless of voting, if we observe a node that can become a leader and is ahead, we defer to that node.
        # This can lead to failure to act on quorum if there is asymmetric connectivity.
        quorum_votes = 0 if self.state_handler.name in voting_set else -1
        nodes_ahead = 0

        for st in self.fetch_nodes_statuses(members):
            if st.failover_limitation() is None:
                if st.in_recovery is False:
                    logger.warning('Primary (%s) is still alive', st.member.name)
                    return False
                if my_wal_position < st.wal_position:
                    nodes_ahead += 1
                    logger.info('Wal position of %s is ahead of my wal position', st.member.name)
                    # In synchronous mode the former leader might be still accessible and even be ahead of us.
                    # We should not disqualify himself from the leader race in such a situation.
                    if not self.sync_mode_is_active() or not self.cluster.sync.leader_matches(st.member.name):
                        return False
                    logger.info('Ignoring the former leader being ahead of us')
                # we want to count votes only from nodes with postgres up and running!
                elif st.member.name in voting_set and st.wal_position > 0:
                    logger.info('Got quorum vote from %s', st.member.name)
                    quorum_votes += 1

        # When not in quorum commit we just want to return `True`.
        # In quorum commit the former leader is special and counted healthy even when there are no other nodes.
        # Otherwise check that the number of votes exceeds the quorum field from the /sync key.
        return not self.quorum_commit_mode_is_active() or quorum_votes >= quorum\
            or nodes_ahead == 0 and self.cluster.sync.leader == self.state_handler.name

    def is_failover_possible(self, *, cluster_lsn: int = 0, exclude_failover_candidate: bool = False) -> bool:
        """Checks whether any of the cluster members is allowed to promote and is healthy enough for that.

        :param cluster_lsn: to calculate replication lag and exclude member if it is lagging.
        :param exclude_failover_candidate: if ``True``, exclude :attr:`failover.candidate` from the members
                                           list against which the failover possibility checks are run.
        :returns: `True` if there are members eligible to become the new leader.
        """
        candidates = self.get_failover_candidates(exclude_failover_candidate)

        if self.is_synchronous_mode() and self.cluster.failover and self.cluster.failover.candidate and not candidates:
            logger.warning('Failover candidate=%s does not match with sync_standbys=%s',
                           self.cluster.failover.candidate, self.cluster.sync.sync_standby)
        elif not candidates:
            logger.warning('manual failover: candidates list is empty')

        ret = False
        cluster_timeline = self.cluster.timeline
        for st in self.fetch_nodes_statuses(candidates):
            not_allowed_reason = st.failover_limitation()
            if not_allowed_reason:
                logger.info('Member %s is %s', st.member.name, not_allowed_reason)
            elif cluster_lsn and st.wal_position < cluster_lsn or \
                    not cluster_lsn and self.is_lagging(st.wal_position):
                logger.info('Member %s exceeds maximum replication lag', st.member.name)
            elif self.check_timeline() and (not st.timeline or st.timeline < cluster_timeline):
                logger.info('Timeline %s of member %s is behind the cluster timeline %s',
                            st.timeline, st.member.name, cluster_timeline)
            else:
                ret = True
        return ret

    def manual_failover_process_no_leader(self) -> Optional[bool]:
        """Handles manual failover/switchover when the old leader already stepped down.

        :returns: - `True` if the current node is the best candidate to become the new leader
                  - `None` if the current node is running as a primary and requested candidate doesn't exist
        """
        failover = self.cluster.failover
        if TYPE_CHECKING:  # pragma: no cover
            assert failover is not None
        if failover.candidate:  # manual failover to specific member
            if failover.candidate == self.state_handler.name:  # manual failover to me
                return True
            elif self.is_paused():
                # Remove failover key if the node to failover has terminated to avoid waiting for it indefinitely
                # In order to avoid attempts to delete this key from all nodes only the primary is allowed to do it.
                if not self.cluster.get_member(failover.candidate, fallback_to_leader=False)\
                        and self.state_handler.is_primary():
                    logger.warning("manual failover: removing failover key because failover candidate is not running")
                    self.dcs.manual_failover('', '', version=failover.version)
                    return None
                return False

            # in synchronous mode (except quorum commit!) when our name is not in the
            # /sync key we shouldn't take any action even if the candidate is unhealthy
            if self.is_synchronous_mode() and not self.is_quorum_commit_mode()\
                    and not self.cluster.sync.matches(self.state_handler.name, True):
                return False

            # find specific node and check that it is healthy
            member = self.cluster.get_member(failover.candidate, fallback_to_leader=False)
            if isinstance(member, Member):
                st = self.fetch_node_status(member)
                not_allowed_reason = st.failover_limitation()
                if not_allowed_reason is None:  # node is healthy
                    logger.info('manual failover: to %s, i am %s', st.member.name, self.state_handler.name)
                    return False
                # we wanted to failover to specific member but it is not healthy
                logger.warning('manual failover: member %s is %s', st.member.name, not_allowed_reason)

            # at this point we should consider all members as a candidates for failover
            # i.e. we assume that failover.candidate is None
        elif self.is_paused():
            return False

        # try to pick some other members to failover and check that they are healthy
        if failover.leader:
            if self.state_handler.name == failover.leader:  # I was the leader
                # exclude desired member which is unhealthy if it was specified
                if self.is_failover_possible(exclude_failover_candidate=bool(failover.candidate)):
                    return False
                else:  # I was the leader and it looks like currently I am the only healthy member
                    return True

            # at this point we assume that our node is a candidate for a failover among all nodes except former leader

        # exclude former leader from the list (failover.leader can be None)
        members = [m for m in self.cluster.members if m.name != failover.leader]
        return self._is_healthiest_node(members, check_replication_lag=False)

    def is_healthiest_node(self) -> bool:
        """Performs a series of checks to determine that the current node is the best candidate.

        In case if manual failover/switchover is requested it calls :func:`manual_failover_process_no_leader` method.

        :returns: `True` if the current node is among the best candidates to become the new leader.
        """
        if time.time() - self._released_leader_key_timestamp < self.dcs.ttl:
            logger.info('backoff: skip leader race after pre_promote script failure and releasing the lock voluntarily')
            return False

        if self.is_paused() and not self.patroni.nofailover and \
                self.cluster.failover and not self.cluster.failover.scheduled_at:
            ret = self.manual_failover_process_no_leader()
            if ret is not None:  # continue if we just deleted the stale failover key as a leader
                return ret

        if self.state_handler.is_primary():
            if self.is_paused():
                # in pause leader is the healthiest only when no initialize or sysid matches with initialize!
                return not self.cluster.initialize or self.state_handler.sysid == self.cluster.initialize

            # We want to protect from the following scenario:
            # 1. node1 is stressed so much that heart-beat isn't running regularly and the leader lock expires.
            # 2. node2 promotes, gets heavy load and the situation described in 1 repeats.
            # 3. Patroni on node1 comes back, notices that Postgres is running as primary but there is
            #    no leader key and "happily" acquires the leader lock.
            # That is, node1 discarded promotion of node2. To avoid it we want to detect timeline change.
            my_timeline = self.state_handler.get_primary_timeline()
            if my_timeline < self.cluster.timeline:
                logger.warning('My timeline %s is behind last known cluster timeline %s',
                               my_timeline, self.cluster.timeline)
                return False
            return True

        if self.is_paused():
            return False

        if self.patroni.nofailover:  # nofailover tag makes node always unhealthy
            return False

        if self.cluster.failover:
            # When doing a switchover in synchronous mode only synchronous nodes and former leader are allowed to race
            if self.sync_mode_is_active() and not self.cluster.sync.matches(self.state_handler.name, True) and \
               self.cluster.failover.leader:
                return False
            return self.manual_failover_process_no_leader() or False

        if not self.watchdog.is_healthy:
            logger.warning('Watchdog device is not usable')
            return False

        all_known_members = self.old_cluster.members
        if self.is_failsafe_mode():
            failsafe_members = self.dcs.failsafe
            # We want to discard failsafe_mode if the /failsafe key contains garbage or empty.
            if isinstance(failsafe_members, dict):
                # If current node is missing in the /failsafe key we immediately disqualify it from the race.
                if failsafe_members and self.state_handler.name not in failsafe_members:
                    return False
                # Race among not only existing cluster members, but also all known members from the failsafe config
                all_known_members += [RemoteMember(name, {'api_url': url}) for name, url in failsafe_members.items()]
        all_known_members += self.cluster.members

        # Special handling if synchronous mode was requested and activated (the leader in /sync is not empty)
        if self.sync_mode_is_active():
            # In quorum commit mode we allow nodes outside of "voters" to take part in
            # the leader race. They just need to get enough votes to `reach quorum + 1`.
            if not self.is_quorum_commit_mode() and not self.cluster.sync.matches(self.state_handler.name, True):
                return False
            # pick between synchronous candidates so we minimize unnecessary failovers/demotions
            members = {m.name: m for m in all_known_members if self.cluster.sync.matches(m.name, True)}
        else:
            # run usual health check
            members = {m.name: m for m in all_known_members}

        return self._is_healthiest_node(members.values())

    def _delete_leader(self, last_lsn: Optional[int] = None) -> None:
        self.set_is_leader(False)
        self.dcs.delete_leader(self.cluster.leader, last_lsn)
        self.dcs.reset_cluster()

    def release_leader_key_voluntarily(self, last_lsn: Optional[int] = None) -> None:
        self._delete_leader(last_lsn)
        self.touch_member()
        logger.info("Leader key released")

    def demote(self, mode: str) -> Optional[bool]:
        """Demote PostgreSQL running as primary.

        :param mode: One of offline, graceful, immediate or immediate-nolock.
                     ``offline`` is used when connection to DCS is not available.
                     ``graceful`` is used when failing over to another node due to user request. May only be called
                     running async.
                     ``immediate`` is used when we determine that we are not suitable for primary and want to failover
                     quickly without regard for data durability. May only be called synchronously.
                     ``immediate-nolock`` is used when find out that we have lost the lock to be primary. Need to bring
                     down PostgreSQL as quickly as possible without regard for data durability. May only be called
                     synchronously.
        """
        mode_control = {
            'offline':          dict(stop='fast',      checkpoint=False, release=False, offline=True,  async_req=False),  # noqa: E241,E501
            'graceful':         dict(stop='fast',      checkpoint=True,  release=True,  offline=False, async_req=False),  # noqa: E241,E501
            'immediate':        dict(stop='immediate', checkpoint=False, release=True,  offline=False, async_req=True),  # noqa: E241,E501
            'immediate-nolock': dict(stop='immediate', checkpoint=False, release=False, offline=False, async_req=True),  # noqa: E241,E501

        }[mode]

        logger.info('Demoting self (%s)', mode)

        self._rewind.trigger_check_diverged_lsn()

        status = {'released': False}

        def on_shutdown(checkpoint_location: int) -> None:
            # Postmaster is still running, but pg_control already reports clean "shut down".
            # It could happen if Postgres is still archiving the backlog of WAL files.
            # If we know that there are replicas that received the shutdown checkpoint
            # location, we can remove the leader key and allow them to start leader race.
            if self.is_failover_possible(cluster_lsn=checkpoint_location):
                self.state_handler.set_role('demoted')
                with self._async_executor:
                    self.release_leader_key_voluntarily(checkpoint_location)
                    status['released'] = True

        def before_shutdown() -> None:
            if self.state_handler.citus_handler.is_coordinator():
                self.state_handler.citus_handler.on_demote()
            else:
                self.notify_citus_coordinator('before_demote')

        self.state_handler.stop(str(mode_control['stop']), checkpoint=bool(mode_control['checkpoint']),
                                on_safepoint=self.watchdog.disable if self.watchdog.is_running else None,
                                on_shutdown=on_shutdown if mode_control['release'] else None,
                                before_shutdown=before_shutdown if mode == 'graceful' else None,
                                stop_timeout=self.primary_stop_timeout())
        self.state_handler.set_role('demoted')
        self.set_is_leader(False)

        if mode_control['release']:
            if not status['released']:
                checkpoint_location = self.state_handler.latest_checkpoint_location() if mode == 'graceful' else None
                with self._async_executor:
                    self.release_leader_key_voluntarily(checkpoint_location)
            time.sleep(2)  # Give a time to somebody to take the leader lock
        if mode_control['offline']:
            node_to_follow, leader = None, None
        else:
            try:
                cluster = self.dcs.get_cluster()
                node_to_follow, leader = self._get_node_to_follow(cluster), cluster.leader
            except Exception:
                node_to_follow, leader = None, None

        if self.is_synchronous_mode():
            self.state_handler.sync_handler.set_synchronous_standby_names(CaseInsensitiveSet())

        # FIXME: with mode offline called from DCS exception handler and handle_long_action_in_progress
        # there could be an async action already running, calling follow from here will lead
        # to racy state handler state updates.
        if mode_control['async_req']:
            self._async_executor.try_run_async('starting after demotion', self.state_handler.follow, (node_to_follow,))
        else:
            if self._rewind.rewind_or_reinitialize_needed_and_possible(leader):
                return False  # do not start postgres, but run pg_rewind on the next iteration
            self.state_handler.follow(node_to_follow)

    def should_run_scheduled_action(self, action_name: str, scheduled_at: Optional[datetime.datetime],
                                    cleanup_fn: Callable[..., Any]) -> bool:
        if scheduled_at and not self.is_paused():
            # If the scheduled action is in the far future, we shouldn't do anything and just return.
            # If the scheduled action is in the past, we consider the value to be stale and we remove
            # the value.
            # If the value is close to now, we initiate the scheduled action
            # Additionally, if the scheduled action cannot be executed altogether, i.e. there is an error
            # or the action is in the past - we take care of cleaning it up.
            now = datetime.datetime.now(tzutc)
            try:
                delta = (scheduled_at - now).total_seconds()

                if delta > self.dcs.loop_wait:
                    logger.info('Awaiting %s at %s (in %.0f seconds)',
                                action_name, scheduled_at.isoformat(), delta)
                    return False
                elif delta < - int(self.dcs.loop_wait * 1.5):
                    # This means that if run_cycle gets delayed for 2.5x loop_wait we skip the
                    # scheduled action. Probably not a problem, if things are that bad we don't
                    # want to be restarting or failing over anyway.
                    logger.warning('Found a stale %s value, cleaning up: %s',
                                   action_name, scheduled_at.isoformat())
                    cleanup_fn()
                    return False

                # The value is very close to now
                time.sleep(max(delta, 0))
                logger.info('Manual scheduled {0} at %s'.format(action_name), scheduled_at.isoformat())
                return True
            except TypeError:
                logger.warning('Incorrect value of scheduled_at: %s', scheduled_at)
                cleanup_fn()
        return False

    def process_manual_failover_from_leader(self) -> Optional[str]:
        """Checks if manual failover is requested and takes action if appropriate.

        Cleans up failover key if failover conditions are not matched.

        :returns: action message if demote was initiated, None if no action was taken"""
        failover = self.cluster.failover
        if not failover or (self.is_paused() and not self.state_handler.is_primary()):
            return

        if (failover.scheduled_at and not
            self.should_run_scheduled_action("failover", failover.scheduled_at, lambda:
                                             self.dcs.manual_failover('', '', version=failover.version))):
            return

        if not failover.leader or failover.leader == self.state_handler.name:
            if not failover.candidate or failover.candidate != self.state_handler.name:
                if not failover.candidate and self.is_paused():
                    logger.warning('Failover is possible only to a specific candidate in a paused state')
                elif self.is_failover_possible():
                    ret = self._async_executor.try_run_async('manual failover: demote', self.demote, ('graceful',))
                    return ret or 'manual failover: demoting myself'
                else:
                    logger.warning('manual failover: no healthy members found, failover is not possible')
            else:
                logger.warning('manual failover: I am already the leader, no need to failover')
        else:
            logger.warning('manual failover: leader name does not match: %s != %s',
                           failover.leader, self.state_handler.name)

        logger.info('Cleaning up failover key')
        self.dcs.manual_failover('', '', version=failover.version)

    def process_unhealthy_cluster(self) -> str:
        """Cluster has no leader key"""

        if self.is_healthiest_node():
            if self.acquire_lock():
                failover = self.cluster.failover
                if failover:
                    if self.is_paused() and failover.leader and failover.candidate:
                        logger.info('Updating failover key after acquiring leader lock...')
                        self.dcs.manual_failover('', failover.candidate, failover.scheduled_at, failover.version)
                    else:
                        logger.info('Cleaning up failover key after acquiring leader lock...')
                        self.dcs.manual_failover('', '')
                self.load_cluster_from_dcs()

                if self.is_standby_cluster():
                    # standby leader disappeared, and this is the healthiest
                    # replica, so it should become a new standby leader.
                    # This implies we need to start following a remote member
                    msg = 'promoted self to a standby leader by acquiring session lock'
                    return self.enforce_follow_remote_member(msg)
                else:
                    return self.enforce_primary_role(
                        'acquired session lock as a leader',
                        'promoted self to leader by acquiring session lock'
                    )
            else:
                return self.follow('demoted self after trying and failing to obtain lock',
                                   'following new leader after trying and failing to obtain lock')
        else:
            # when we are doing manual failover there is no guaranty that new leader is ahead of any other node
            # node tagged as nofailover can be ahead of the new leader either, but it is always excluded from elections
            if bool(self.cluster.failover) or self.patroni.nofailover:
                self._rewind.trigger_check_diverged_lsn()
                time.sleep(2)  # Give a time to somebody to take the leader lock

            if self.patroni.nofailover:
                return self.follow('demoting self because I am not allowed to become primary',
                                   'following a different leader because I am not allowed to promote')
            return self.follow('demoting self because i am not the healthiest node',
                               'following a different leader because i am not the healthiest node')

    def process_healthy_cluster(self) -> str:
        if self.has_lock():
            if self.is_paused() and not self.state_handler.is_primary():
                if self.cluster.failover and self.cluster.failover.candidate == self.state_handler.name:
                    return 'waiting to become primary after promote...'

                if not self.is_standby_cluster():
                    self._delete_leader()
                    return 'removed leader lock because postgres is not running as primary'

            if self.update_lock(True):
                msg = self.process_manual_failover_from_leader()
                if msg is not None:
                    return msg

                # check if the node is ready to be used by pg_rewind
                self._rewind.ensure_checkpoint_after_promote(self.wakeup)

                if self.is_standby_cluster():
                    # in case of standby cluster we don't really need to
                    # enforce anything, since the leader is not a primary
                    # So just remind the role.
                    msg = 'no action. I am ({0}), the standby leader with the lock'.format(self.state_handler.name) \
                          if self.state_handler.role == 'standby_leader' else \
                          'promoted self to a standby leader because i had the session lock'
                    return self.enforce_follow_remote_member(msg)
                else:
                    return self.enforce_primary_role(
                        'no action. I am ({0}), the leader with the lock'.format(self.state_handler.name),
                        'promoted self to leader because I had the session lock'
                    )
            else:
                # Either there is no connection to DCS or someone else acquired the lock
                logger.error('failed to update leader lock')
                if self.state_handler.is_primary():
                    if self.is_paused():
                        return 'continue to run as primary after failing to update leader lock in DCS'
                    self.demote('immediate-nolock')
                    return 'demoted self because failed to update leader lock in DCS'
                else:
                    return 'not promoting because failed to update leader lock in DCS'
        else:
            logger.debug('does not have lock')
        lock_owner = self.cluster.leader and self.cluster.leader.name
        if self.is_standby_cluster():
            return self.follow('cannot be a real primary in a standby cluster',
                               'no action. I am ({0}), a secondary, and following a standby leader ({1})'.format(
                                   self.state_handler.name, lock_owner), refresh=False)
        return self.follow('demoting self because I do not have the lock and I was a leader',
                           'no action. I am ({0}), a secondary, and following a leader ({1})'.format(
                               self.state_handler.name, lock_owner), refresh=False)

    def evaluate_scheduled_restart(self) -> Optional[str]:
        if self._async_executor.busy:  # Restart already in progress
            return None

        # restart if we need to
        restart_data = self.future_restart_scheduled()
        if restart_data:
            recent_time = self.state_handler.postmaster_start_time()
            request_time = restart_data['postmaster_start_time']
            # check if postmaster start time has changed since the last restart
            if recent_time and request_time and recent_time != request_time:
                logger.info("Cancelling scheduled restart: postgres restart has already happened at %s", recent_time)
                self.delete_future_restart()
                return None

        if restart_data\
                and self.should_run_scheduled_action('restart', restart_data['schedule'], self.delete_future_restart):
            try:
                ret, message = self.restart(restart_data, run_async=True)
                if not ret:
                    logger.warning("Scheduled restart: %s", message)
                    return None
                return message
            finally:
                self.delete_future_restart()

    def restart_matches(self, role: Optional[str], postgres_version: Optional[str], pending_restart: bool) -> bool:
        reason_to_cancel = ""
        # checking the restart filters here seem to be less ugly than moving them into the
        # run_scheduled_action.
        if role and role != self.state_handler.role:
            reason_to_cancel = "host role mismatch"

        if postgres_version and postgres_version_to_int(postgres_version) <= int(self.state_handler.server_version):
            reason_to_cancel = "postgres version mismatch"

        if pending_restart and not self.state_handler.pending_restart:
            reason_to_cancel = "pending restart flag is not set"

        if not reason_to_cancel:
            return True
        else:
            logger.info("not proceeding with the restart: %s", reason_to_cancel)
        return False

    def schedule_future_restart(self, restart_data: Dict[str, Any]) -> bool:
        with self._async_executor:
            restart_data['postmaster_start_time'] = self.state_handler.postmaster_start_time()
            if not self.patroni.scheduled_restart:
                self.patroni.scheduled_restart = restart_data
                self.touch_member()
                return True
        return False

    def delete_future_restart(self) -> bool:
        ret = False
        with self._async_executor:
            if self.patroni.scheduled_restart:
                self.patroni.scheduled_restart = {}
                self.touch_member()
                ret = True
        return ret

    def future_restart_scheduled(self) -> Dict[str, Any]:
        return self.patroni.scheduled_restart.copy()

    def restart_scheduled(self) -> bool:
        return self._async_executor.scheduled_action == 'restart'

    def restart(self, restart_data: Dict[str, Any], run_async: bool = False) -> Tuple[bool, str]:
        """ conditional and unconditional restart """
        assert isinstance(restart_data, dict)

        if (not self.restart_matches(restart_data.get('role'),
                                     restart_data.get('postgres_version'),
                                     ('restart_pending' in restart_data))):
            return (False, "restart conditions are not satisfied")

        with self._async_executor:
            prev = self._async_executor.schedule('restart')
            if prev is not None:
                return (False, prev + ' already in progress')

            # Make the main loop to think that we were recovering dead postgres. If we fail
            # to start postgres after a specified timeout (see below), we need to remove
            # leader key (if it belong to us) rather than trying to start postgres once again.
            self.recovering = True

        # Now that restart is scheduled we can set timeout for startup, it will get reset
        # once async executor runs and main loop notices PostgreSQL as up.
        timeout = restart_data.get('timeout', self.global_config.primary_start_timeout)
        self.set_start_timeout(timeout)

        def before_shutdown() -> None:
            self.notify_citus_coordinator('before_demote')

        def after_start() -> None:
            self.notify_citus_coordinator('after_promote')

        # For non async cases we want to wait for restart to complete or timeout before returning.
        do_restart = functools.partial(self.state_handler.restart, timeout, self._async_executor.critical_task,
                                       before_shutdown=before_shutdown if self.has_lock() else None,
                                       after_start=after_start if self.has_lock() else None)
        if self.is_synchronous_mode() and not self.has_lock():
            do_restart = functools.partial(self.while_not_sync_standby, do_restart)

        if run_async:
            self._async_executor.run_async(do_restart)
            return (True, 'restart initiated')
        else:
            res = self._async_executor.run(do_restart)
            if res:
                return (True, 'restarted successfully')
            elif res is None:
                return (False, 'postgres is still starting')
            else:
                return (False, 'restart failed')

    def _do_reinitialize(self, cluster: Cluster) -> Optional[bool]:
        self.state_handler.stop('immediate', stop_timeout=self.patroni.config['retry_timeout'])
        # Commented redundant data directory cleanup here
        # self.state_handler.remove_data_directory()

        clone_member = cluster.get_clone_member(self.state_handler.name)
        if clone_member:
            member_role = 'leader' if clone_member == cluster.leader else 'replica'
            return self.clone(clone_member, "from {0} '{1}'".format(member_role, clone_member.name))

    def reinitialize(self, force: bool = False) -> Optional[str]:
        with self._async_executor:
            self.load_cluster_from_dcs()

            if self.cluster.is_unlocked():
                return 'Cluster has no leader, can not reinitialize'

            if self.has_lock(False):
                return 'I am the leader, can not reinitialize'

            cluster = self.cluster

        if force:
            self._async_executor.cancel()

        with self._async_executor:
            action = self._async_executor.schedule('reinitialize')
            if action is not None:
                return '{0} already in progress'.format(action)

        self._async_executor.run_async(self._do_reinitialize, args=(cluster, ))

    def handle_long_action_in_progress(self) -> str:
        """Figure out what to do with the task AsyncExecutor is performing."""
        if self.has_lock() and self.update_lock():
            if self._async_executor.scheduled_action == 'doing crash recovery in a single user mode':
                time_left = self.global_config.primary_start_timeout - (time.time() - self._crash_recovery_started)
                if time_left <= 0 and self.is_failover_possible():
                    logger.info("Demoting self because crash recovery is taking too long")
                    self.state_handler.cancellable.cancel(True)
                    self.demote('immediate')
                    return 'terminated crash recovery because of startup timeout'

            return 'updated leader lock during {0}'.format(self._async_executor.scheduled_action)
        elif not self.state_handler.bootstrapping and not self.is_paused():
            # Don't have lock, make sure we are not promoting or starting up a primary in the background
            if self._async_executor.scheduled_action == 'promote':
                with self._async_response:
                    cancel = self._async_response.cancel()
                if cancel:
                    self.state_handler.cancellable.cancel()
                    return 'lost leader before promote'

            if self.state_handler.role in ('master', 'primary'):
                logger.info('Demoting primary during %s', self._async_executor.scheduled_action)
                if self._async_executor.scheduled_action in ('restart', 'starting primary after failure'):
                    # Restart needs a special interlocking cancel because postmaster may be just started in a
                    # background thread and has not even written a pid file yet.
                    with self._async_executor.critical_task as task:
                        if not task.cancel() and isinstance(task.result, PostmasterProcess):
                            self.state_handler.terminate_starting_postmaster(postmaster=task.result)
                self.demote('immediate-nolock')
                return 'lost leader lock during {0}'.format(self._async_executor.scheduled_action)
        if self.cluster.is_unlocked():
            logger.info('not healthy enough for leader race')

        return '{0} in progress'.format(self._async_executor.scheduled_action)

    @staticmethod
    def sysid_valid(sysid: Optional[str]) -> bool:
        # sysid does tv_sec << 32, where tv_sec is the number of seconds sine 1970,
        # so even 1 << 32 would have 10 digits.
        sysid = str(sysid)
        return len(sysid) >= 10 and sysid.isdigit()

    def post_recover(self) -> Optional[str]:
        if not self.state_handler.is_running():
            self.watchdog.disable()
            if self.has_lock():
                if self.state_handler.role in ('master', 'primary', 'standby_leader'):
                    self.state_handler.set_role('demoted')
                self._delete_leader()
                return 'removed leader key after trying and failing to start postgres'
            return 'failed to start postgres'
        return None

    def cancel_initialization(self) -> None:
        logger.info('removing initialize key after failed attempt to bootstrap the cluster')
        self.dcs.cancel_initialization()
        self.state_handler.stop('immediate', stop_timeout=self.patroni.config['retry_timeout'])
        self.state_handler.move_data_directory()
        raise PatroniFatalException('Failed to bootstrap cluster')

    def post_bootstrap(self) -> str:
        with self._async_response:
            result = self._async_response.result
        # bootstrap has failed if postgres is not running
        if not self.state_handler.is_running() or result is False:
            self.cancel_initialization()

        if result is None:
            if not self.state_handler.is_primary():
                return 'waiting for end of recovery after bootstrap'

            self.state_handler.set_role('master')
            ret = self._async_executor.try_run_async('post_bootstrap', self.state_handler.bootstrap.post_bootstrap,
                                                     args=(self.patroni.config['bootstrap'], self._async_response))
            return ret or 'running post_bootstrap'

        self.state_handler.bootstrapping = False
        if not self.watchdog.activate():
            logger.error('Cancelling bootstrap because watchdog activation failed')
            self.cancel_initialization()

        self._rewind.ensure_checkpoint_after_promote(self.wakeup)
        self.dcs.initialize(create_new=(self.cluster.initialize is None), sysid=self.state_handler.sysid)
        self.dcs.set_config_value(json.dumps(self.patroni.config.dynamic_configuration, separators=(',', ':')))
        self.dcs.take_leader()
        self.set_is_leader(True)
        if self.is_synchronous_mode():
            self.state_handler.sync_handler.set_synchronous_standby_names(
                CaseInsensitiveSet('*') if self.global_config.is_synchronous_mode_strict else CaseInsensitiveSet())
        self.state_handler.call_nowait(CallbackAction.ON_START)
        self.load_cluster_from_dcs()

        return 'initialized a new cluster'

    def handle_starting_instance(self) -> Optional[str]:
        """Starting up PostgreSQL may take a long time. In case we are the leader we may want to fail over to."""

        # Check if we are in startup, when paused defer to main loop for manual failovers.
        if not self.state_handler.check_for_startup() or self.is_paused():
            self.set_start_timeout(None)
            if self.is_paused():
                self.state_handler.set_state(self.state_handler.is_running() and 'running' or 'stopped')
            return None

        # state_handler.state == 'starting' here
        if self.has_lock():
            if not self.update_lock():
                logger.info("Lost lock while starting up. Demoting self.")
                self.demote('immediate-nolock')
                return 'stopped PostgreSQL while starting up because leader key was lost'

            timeout = self._start_timeout or self.global_config.primary_start_timeout
            time_left = timeout - self.state_handler.time_in_state()

            if time_left <= 0:
                if self.is_failover_possible():
                    logger.info("Demoting self because primary startup is taking too long")
                    self.demote('immediate')
                    return 'stopped PostgreSQL because of startup timeout'
                else:
                    return 'primary start has timed out, but continuing to wait because failover is not possible'
            else:
                msg = self.process_manual_failover_from_leader()
                if msg is not None:
                    return msg

                return 'PostgreSQL is still starting up, {0:.0f} seconds until timeout'.format(time_left)
        else:
            # Use normal processing for standbys
            logger.info("Still starting up as a standby.")
            return None

    def set_start_timeout(self, value: Optional[int]) -> None:
        """Sets timeout for starting as primary before eligible for failover.

        Must be called when async_executor is busy or in the main thread.
        """
        self._start_timeout = value

    def _run_cycle(self) -> str:
        dcs_failed = False
        try:
            try:
                self.load_cluster_from_dcs()
                self.global_config = self.patroni.config.get_global_config(self.cluster)
                self.state_handler.reset_cluster_info_state(self.cluster, self.patroni.nofailover, self.global_config)
            except Exception:
                self.state_handler.reset_cluster_info_state(None, self.patroni.nofailover, self.global_config)
                raise

            if self.is_paused():
                self.watchdog.disable()
                self._was_paused = True
            else:
                if self._was_paused:
                    self.state_handler.schedule_sanity_checks_after_pause()
                    # during pause people could manually do something with Postgres, therefore we want
                    # to double check rewind conditions on replicas and maybe run CHECKPOINT on the primary
                    self._rewind.reset_state()
                self._was_paused = False

            if not self.cluster.has_member(self.state_handler.name):
                self.touch_member()

            # cluster has leader key but not initialize key
            if not (self.cluster.is_unlocked() or self.sysid_valid(self.cluster.initialize)) and self.has_lock():
                self.dcs.initialize(create_new=(self.cluster.initialize is None), sysid=self.state_handler.sysid)

            if not (self.cluster.is_unlocked() or self.cluster.config and self.cluster.config.data) and self.has_lock():
                self.dcs.set_config_value(json.dumps(self.patroni.config.dynamic_configuration, separators=(',', ':')))
                self.cluster = self.dcs.get_cluster()

            if self._async_executor.busy:
                return self.handle_long_action_in_progress()

            msg = self.handle_starting_instance()
            if msg is not None:
                return msg

            # we've got here, so any async action has finished.
            if self.state_handler.bootstrapping:
                return self.post_bootstrap()

            if self.recovering:
                self.recovering = False

                if not self._rewind.is_needed:
                    # Check if we tried to recover from postgres crash and failed
                    msg = self.post_recover()
                    if msg is not None:
                        return msg

                # Reset some states after postgres successfully started up
                self._crash_recovery_started = 0
                if self._rewind.executed and not self._rewind.failed:
                    self._rewind.reset_state()

                # The Raft cluster without a quorum takes a bit of time to stabilize.
                # Therefore we want to postpone the leader race if we just started up.
                if self.cluster.is_unlocked() and self.dcs.__class__.__name__ == 'Raft':
                    return 'started as a secondary'

            # is data directory empty?
            data_directory_error = ''
            data_directory_is_empty = None
            try:
                data_directory_is_empty = self.state_handler.data_directory_empty()
                data_directory_is_accessible = True
            except OSError as e:
                data_directory_is_accessible = False
                data_directory_error = e

            if not data_directory_is_accessible or data_directory_is_empty:
                self.state_handler.set_role('uninitialized')
                self.state_handler.stop('immediate', stop_timeout=self.patroni.config['retry_timeout'])
                # In case datadir went away while we were primary
                self.watchdog.disable()

                # is this instance the leader?
                if self.has_lock():
                    self.release_leader_key_voluntarily()
                    return 'released leader key voluntarily as data dir {0} and currently leader'.format(
                        'empty' if data_directory_is_accessible else 'not accessible')

                if not data_directory_is_accessible:
                    return 'data directory is not accessible: {0}'.format(data_directory_error)
                if self.is_paused():
                    return 'running with empty data directory'
                return self.bootstrap()  # new node
            else:
                # check if we are allowed to join
                data_sysid = self.state_handler.sysid
                if not self.sysid_valid(data_sysid):
                    # data directory is not empty, but no valid sysid, cluster must be broken, suggest reinit
                    return ("data dir for the cluster is not empty, "
                            "but system ID is invalid; consider doing reinitialize")

                if self.sysid_valid(self.cluster.initialize):
                    if self.cluster.initialize != data_sysid:
                        if self.is_paused():
                            logger.warning('system ID has changed while in paused mode. Patroni will exit when resuming'
                                           ' unless system ID is reset: %s != %s', self.cluster.initialize, data_sysid)
                            if self.has_lock():
                                self.release_leader_key_voluntarily()
                                return 'released leader key voluntarily due to the system ID mismatch'
                        else:
                            logger.fatal('system ID mismatch, node %s belongs to a different cluster: %s != %s',
                                         self.state_handler.name, self.cluster.initialize, data_sysid)
                            sys.exit(1)
                elif self.cluster.is_unlocked() and not self.is_paused():
                    # "bootstrap", but data directory is not empty
                    if not self.state_handler.cb_called and self.state_handler.is_running() \
                            and not self.state_handler.is_primary():
                        self._join_aborted = True
                        logger.error('No initialize key in DCS and PostgreSQL is running as replica, aborting start')
                        logger.error('Please first start Patroni on the node running as primary')
                        sys.exit(1)
                    self.dcs.initialize(create_new=(self.cluster.initialize is None), sysid=data_sysid)

            if not self.state_handler.is_healthy():
                if self.is_paused():
                    self.state_handler.set_state('stopped')
                    if self.has_lock():
                        self._delete_leader()
                        return 'removed leader lock because postgres is not running'
                    # Normally we don't start Postgres in a paused state. We make an exception for the demoted primary
                    # that needs to be started after it had been stopped by demote. When there is no need to call rewind
                    # the demote code follows through to starting Postgres right away, however, in the rewind case
                    # it returns from demote and reaches this point to start PostgreSQL again after rewind. In that
                    # case it makes no sense to continue to recover() unless rewind has finished successfully.
                    elif self._rewind.failed or not self._rewind.executed and not \
                            (self._rewind.is_needed and self._rewind.can_rewind_or_reinitialize_allowed):
                        return 'postgres is not running'

                if self.state_handler.state in ('running', 'starting'):
                    self.state_handler.set_state('crashed')
                # try to start dead postgres
                return self.recover()

            if self.cluster.is_unlocked():
                ret = self.process_unhealthy_cluster()
            else:
                msg = self.process_healthy_cluster()
                ret = self.evaluate_scheduled_restart() or msg

            # We might not have a valid PostgreSQL connection here if AsyncExecutor is doing
            # something with PostgreSQL. Therefore we will sync replication slots only if no
            # asynchronous processes are running or we know that this is a standby being promoted.
            # But, we don't want to run pg_rewind checks or copy logical slots from itself,
            # therefore we have a couple additional `not is_promoting` checks.
            is_promoting = self._async_executor.scheduled_action == 'promote'
            if (not self._async_executor.busy or is_promoting) and not self.state_handler.is_starting():
                create_slots = self._sync_replication_slots(False)

                if not self.state_handler.cb_called:
                    if not is_promoting and not self.state_handler.is_primary():
                        self._rewind.trigger_check_diverged_lsn()
                    self.state_handler.call_nowait(CallbackAction.ON_START)

                if not is_promoting and create_slots and self.cluster.leader:
                    err = self._async_executor.try_run_async('copy_logical_slots',
                                                             self.state_handler.slots_handler.copy_logical_slots,
                                                             args=(self.cluster, create_slots))
                    if not err:
                        ret = 'Copying logical slots {0} from the primary'.format(create_slots)
            return ret
        except DCSError:
            dcs_failed = True
            logger.error('Error communicating with DCS')
            return self._handle_dcs_error()
        except (psycopg.Error, PostgresConnectionException):
            return 'Error communicating with PostgreSQL. Will try again later'
        finally:
            if not dcs_failed:
                if self.is_leader():
                    self._failsafe.set_is_active(0)
                self.touch_member()

    def _handle_dcs_error(self) -> str:
        if not self.is_paused() and self.state_handler.is_running():
            if self.state_handler.is_primary():
                if self.is_failsafe_mode() and self.check_failsafe_topology():
                    self.set_is_leader(True)
                    self._failsafe.set_is_active(time.time())
                    self.watchdog.keepalive()
                    return 'continue to run as a leader because failsafe mode is enabled and all members are accessible'
                self._failsafe.set_is_active(0)
                msg = 'demoting self because DCS is not accessible and I was a leader'
                if not self._async_executor.try_run_async(msg, self.demote, ('offline',)):
                    return msg
                logger.warning('AsyncExecutor is busy, demoting from the main thread')
                self.demote('offline')
                return 'demoted self because DCS is not accessible and I was a leader'
            else:
                self._sync_replication_slots(True)
        return 'DCS is not accessible'

    def _sync_replication_slots(self, dcs_failed: bool) -> List[str]:
        """Handles replication slots.

        :param dcs_failed: bool, indicates that communication with DCS failed (get_cluster() or update_leader())

        :returns: list[str], replication slots names that should be copied from the primary
        """

        slots: List[str] = []

        # If dcs_failed we don't want to touch replication slots on a leader or replicas if failsafe_mode isn't enabled.
        if not self.cluster or dcs_failed and (self.is_leader() or not self.is_failsafe_mode()):
            return slots

        # It could be that DCS is read-only, or only the leader can't access it.
        # Only the second one could be handled by `load_cluster_from_dcs()`.
        # The first one affects advancing logical replication slots on replicas, therefore we rely on
        # Failsafe.update_cluster(), that will return "modified" Cluster if failsafe mode is active.
        cluster = self._failsafe.update_cluster(self.cluster)\
            if self.is_failsafe_mode() and not self.is_leader() else self.cluster
        if cluster:
            slots = self.state_handler.slots_handler.sync_replication_slots(cluster,
                                                                            self.patroni.nofailover,
                                                                            self.patroni.replicatefrom,
                                                                            self.is_paused())
        # Don't copy replication slots if failsafe_mode is active
        return [] if self.failsafe_is_active() else slots

    def run_cycle(self) -> str:
        with self._async_executor:
            try:
                info = self._run_cycle()
                return (self.is_paused() and 'PAUSE: ' or '') + info
            except PatroniFatalException:
                raise
            except Exception:
                logger.exception('Unexpected exception')
                return 'Unexpected exception raised, please report it as a BUG'

    def shutdown(self) -> None:
        if self.is_paused():
            logger.info('Leader key is not deleted and Postgresql is not stopped due paused state')
            self.watchdog.disable()
        elif not self._join_aborted:
            # FIXME: If stop doesn't reach safepoint quickly enough keepalive is triggered. If shutdown checkpoint
            # takes longer than ttl, then leader key is lost and replication might not have sent out all WAL.
            # This might not be the desired behavior of users, as a graceful shutdown of the host can mean lost data.
            # We probably need to something smarter here.
            disable_wd = self.watchdog.disable if self.watchdog.is_running else None

            status = {'deleted': False}

            def _on_shutdown(checkpoint_location: int) -> None:
                if self.is_leader():
                    # Postmaster is still running, but pg_control already reports clean "shut down".
                    # It could happen if Postgres is still archiving the backlog of WAL files.
                    # If we know that there are replicas that received the shutdown checkpoint
                    # location, we can remove the leader key and allow them to start leader race.

                    if self.is_failover_possible(cluster_lsn=checkpoint_location):
                        self.dcs.delete_leader(self.cluster.leader, checkpoint_location)
                        status['deleted'] = True
                    else:
                        self.dcs.write_leader_optime(checkpoint_location)

            def _before_shutdown() -> None:
                self.notify_citus_coordinator('before_demote')

            on_shutdown = _on_shutdown if self.is_leader() else None
            before_shutdown = _before_shutdown if self.is_leader() else None
            self.while_not_sync_standby(lambda: self.state_handler.stop(checkpoint=False, on_safepoint=disable_wd,
                                                                        on_shutdown=on_shutdown,
                                                                        before_shutdown=before_shutdown,
                                                                        stop_timeout=self.primary_stop_timeout()))
            if not self.state_handler.is_running():
                if self.is_leader() and not status['deleted']:
                    checkpoint_location = self.state_handler.latest_checkpoint_location()
                    self.dcs.delete_leader(self.cluster.leader, checkpoint_location)
                self.touch_member()
            else:
                # XXX: what about when Patroni is started as the wrong user that has access to the watchdog device
                # but cannot shut down PostgreSQL. Root would be the obvious example. Would be nice to not kill the
                # system due to a bad config.
                logger.error("PostgreSQL shutdown failed, leader key not removed.%s",
                             (" Leaving watchdog running." if self.watchdog.is_running else ""))

    def watch(self, timeout: float) -> bool:
        # watch on leader key changes if the postgres is running and leader is known and current node is not lock owner
        if self._async_executor.busy or not self.cluster or self.cluster.is_unlocked() or self.has_lock(False):
            leader_version = None
        else:
            leader_version = self.cluster.leader.version if self.cluster.leader else None

        return self.dcs.watch(leader_version, timeout)

    def wakeup(self) -> None:
        """Trigger the next run of HA loop if there is no "active" leader watch request in progress.

        This usually happens on the leader or if the node is running async action"""
        self.dcs.event.set()

    def get_remote_member(self, member: Union[Leader, Member, None] = None) -> RemoteMember:
        """Get remote member node to stream from.

        In case of standby cluster this will tell us from which remote member to stream. Config can be both patroni
        config or cluster.config.data.
        """
        data: Dict[str, Any] = {}
        cluster_params = self.global_config.get_standby_cluster_config()

        if cluster_params:
            data.update({k: v for k, v in cluster_params.items() if k in RemoteMember.ALLOWED_KEYS})
            data['no_replication_slot'] = 'primary_slot_name' not in cluster_params
            conn_kwargs = member.conn_kwargs() if member else \
                {k: cluster_params[k] for k in ('host', 'port') if k in cluster_params}
            if conn_kwargs:
                data['conn_kwargs'] = conn_kwargs

        name = member.name if member else 'remote_member:{}'.format(uuid.uuid1())
        return RemoteMember(name, data)

    def get_failover_candidates(self, exclude_failover_candidate: bool) -> List[Member]:
        """Return a list of candidates for either manual or automatic failover.

        Exclude non-sync members when in synchronous mode, the current node (its checks are always performed earlier)
        and the candidate if required. If failover candidate exclusion is not requested and a candidate is specified
        in the /failover key, return the candidate only.
        The result is further evaluated in the caller :func:`Ha.is_failover_possible` to check if any member is actually
        healthy enough and is allowed to poromote.

        :param exclude_failover_candidate: if ``True``, exclude :attr:`failover.candidate` from the candidates.

        :returns: a list of :class:`Member` ojects or an empty list if there is no candidate available.
        """
        failover = self.cluster.failover
        exclude = [self.state_handler.name] + ([failover.candidate] if failover and exclude_failover_candidate else [])

        def is_eligible(node: Member) -> bool:
            # If quorum commit is requested we want to check all nodes (even not voters),
            # because they could get enough votes and reach necessary quorum + 1.
            # TODO: allow manual failover (=no leader specified) to async node
            if self.sync_mode_is_active() \
                    and not (self.is_quorum_commit_mode() or self.cluster.sync.matches(node.name)):
                return False
            # Don't spend time on "nofailover" nodes checking.
            # We also don't need nodes which we can't query with the api in the list.
            return node.name not in exclude and \
                not node.nofailover and bool(node.api_url) and \
                (not failover or not failover.candidate or node.name == failover.candidate)

        return list(filter(is_eligible, self.cluster.members))<|MERGE_RESOLUTION|>--- conflicted
+++ resolved
@@ -1026,12 +1026,8 @@
         """Check if node should consider itself unhealthy to be promoted due to replication lag.
 
         :param wal_position: Current wal position.
-<<<<<<< HEAD
+
         :returns `True` when node is lagging
-=======
-
-        :returns True when node is lagging
->>>>>>> 4138d0b8
         """
         lag = (self.cluster.last_lsn or 0) - wal_position
         return lag > self.global_config.maximum_lag_on_failover
