--- conflicted
+++ resolved
@@ -23,9 +23,6 @@
     def update_lock(self):
         return self.etcd.update_leader(self.state_handler)
 
-    def update_last_leader_operation(self):
-        return self.etcd.update_last_leader_operation(self.state_handler.last_operation)
-
     def is_unlocked(self):
         return not (self.cluster.leader and self.cluster.leader.hostname)
 
@@ -42,7 +39,6 @@
 
     def run_cycle(self):
         try:
-<<<<<<< HEAD
             self.load_cluster_from_etcd()
             if not self.state_handler.is_healthy():
                 has_lock = self.has_lock()
@@ -54,42 +50,17 @@
                 self.load_cluster_from_etcd()
 
             if self.is_unlocked():
-                if self.state_handler.is_healthiest_node(self.cluster.members):
+                if self.state_handler.is_healthiest_node(self.etcd.last_leader_operation(), self.cluster.members):
                     if self.acquire_lock():
                         if not self.state_handler.is_leader():
                             self.state_handler.promote()
                             return 'promoted self to leader by acquiring session lock'
                         return 'acquired session lock as a leader'
-=======
-            if self.state_handler.is_healthy():
-                if self.is_unlocked():
-                    if self.state_handler.is_healthiest_node(self.etcd):
-                        if self.acquire_lock():
-                            if not self.state_handler.is_leader():
-                                self.state_handler.promote()
-                                return "promoted self to leader by acquiring session lock"
-
-                            return "acquired session lock as a leader"
-                        else:
-                            if self.state_handler.is_leader():
-                                self.state_handler.demote(self.fetch_current_leader())
-                                return "demoted self due after trying and failing to obtain lock"
-                            else:
-                                self.state_handler.follow_the_leader(self.fetch_current_leader())
-                                return "following new leader after trying and failing to obtain lock"
->>>>>>> f8c4993f
                     else:
                         self.load_cluster_from_etcd()
                         if self.state_handler.is_leader():
-<<<<<<< HEAD
                             self.demote()
                             return 'demoted self due after trying and failing to obtain lock'
-=======
-                            self.state_handler.demote(self.fetch_current_leader())
-                            return "demoting self because i am not the healthiest node"
-                        elif self.fetch_current_leader() is None:
-                            return "waiting on leader to be elected because i am not the healthiest node"
->>>>>>> f8c4993f
                         else:
                             self.follow_the_leader()
                             return 'following new leader after trying and failing to obtain lock'
