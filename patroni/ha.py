--- conflicted
+++ resolved
@@ -229,14 +229,13 @@
         """
         return self.is_synchronous_mode() and not self.cluster.sync.is_empty
 
-<<<<<<< HEAD
     def quorum_commit_mode_is_active(self) -> bool:
         """Checks whether quorum replication is requested and already active.
 
         :returns: ``True`` if the primary already put its name into the ``/sync`` in DCS.
         """
         return self.is_quorum_commit_mode() and not self.cluster.sync.is_empty
-=======
+
     def _get_failover_action_name(self) -> str:
         """Return the currently requested manual failover action name or the default ``failover``.
 
@@ -247,7 +246,6 @@
         if not self.cluster.failover:
             return 'failover'
         return 'switchover' if self.cluster.failover.leader else 'manual failover'
->>>>>>> b31a4d55
 
     def load_cluster_from_dcs(self) -> None:
         cluster = self.dcs.get_cluster()
@@ -2205,17 +2203,12 @@
         exclude = [self.state_handler.name] + ([failover.candidate] if failover and exclude_failover_candidate else [])
 
         def is_eligible(node: Member) -> bool:
-<<<<<<< HEAD
             # If quorum commit is requested we want to check all nodes (even not voters),
             # because they could get enough votes and reach necessary quorum + 1.
-            # TODO: allow manual failover (=no leader specified) to async node
-            if self.sync_mode_is_active() \
-                    and not (self.is_quorum_commit_mode() or self.cluster.sync.matches(node.name)):
-=======
             # in synchronous mode we allow failover (not switchover!) to async node
-            if self.sync_mode_is_active() and not self.cluster.sync.matches(node.name)\
+            if self.sync_mode_is_active()\
+                    and not (self.is_quorum_commit_mode() or self.cluster.sync.matches(node.name))\
                     and not (failover and not failover.leader):
->>>>>>> b31a4d55
                 return False
             # Don't spend time on "nofailover" nodes checking.
             # We also don't need nodes which we can't query with the api in the list.
