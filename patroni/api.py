"""Implement Patroni's REST API.

Exposes a REST API of patroni operations functions, such as status, performance and management to web clients.

Much of what can be achieved with the command line tool patronictl can be done via the API. Patroni CLI and daemon
utilises the API to perform these functions.
"""

import base64
import hmac
import json
import logging
import time
import traceback
import dateutil.parser
import datetime
import os
import socket
import sys

from http.server import BaseHTTPRequestHandler, HTTPServer
from ipaddress import ip_address, ip_network, IPv4Network, IPv6Network
from socketserver import ThreadingMixIn
from threading import Thread
from urllib.parse import urlparse, parse_qs

from typing import Any, Callable, Dict, Iterator, List, Optional, Tuple, TYPE_CHECKING, Union

from . import psycopg
from .__main__ import Patroni
from .dcs import Cluster
from .exceptions import PostgresConnectionException, PostgresException
from .postgresql.misc import postgres_version_to_int
from .utils import deep_compare, enable_keepalive, parse_bool, patch_config, Retry, \
    RetryFailedError, parse_int, split_host_port, tzutc, uri, cluster_as_json

logger = logging.getLogger(__name__)


def check_access(func: Callable[['RestApiHandler'], None]) -> Callable[..., None]:
    """Check the source ip, authorization header, or client certificates.

    .. note::
        The actual logic to check access is implemented through :func:`RestApiServer.check_access`.

    :param func: function to be decorated.

    :returns: a decorator that executes *func* only if :func:`RestApiServer.check_access` returns ``True``.

    :Example:

        @check_access
        def do_PUT_foo():
            pass
    """

    def wrapper(self: 'RestApiHandler', *args: Any, **kwargs: Any) -> None:
        if self.server.check_access(self):
            return func(self, *args, **kwargs)

    return wrapper


class RestApiHandler(BaseHTTPRequestHandler):
    """Define how to handle each of the requests that are made against the REST API server."""

    # Comment from pyi stub file. These unions can cause typing errors with IDEs, e.g. PyCharm
    #
    # Those are technically of types, respectively:
    # * _RequestType = Union[socket.socket, Tuple[bytes, socket.socket]]
    # * _AddressType = Tuple[str, int]
    # But there are some concerns that having unions here would cause
    # too much inconvenience to people using it (see
    # https://github.com/python/typeshed/pull/384#issuecomment-234649696)

    def __init__(self, request: Any,
                 client_address: Any,
                 server: Union['RestApiServer', HTTPServer]) -> None:
        """Create a :class:`RestApiHandler` instance.

        .. note::
            Currently not different from its superclass :func:`__init__`, and only used so ``pyright`` can understand
            the type of ``server`` attribute.

        :param request: client request to be processed.
        :param client_address: address of the client connection.
        :param server: HTTP server that received the request.
        """
        if TYPE_CHECKING:  # pragma: no cover
            assert isinstance(server, RestApiServer)
        super(RestApiHandler, self).__init__(request, client_address, server)
        self.server: 'RestApiServer' = server
        self.__start_time: float = 0.0
        self.path_query: Dict[str, List[str]] = {}

    def _write_status_code_only(self, status_code: int) -> None:
        """Write a response that is composed only of the HTTP status.

        The response is written with these values separated by space:
            * HTTP protocol version;
            * *status_code*;
            * description of *status_code*.

        .. note::
            This is usually useful for replying to requests from software like HAProxy.

        :param status_code: HTTP status code.

        :Example:

            * ``_write_status_code_only(200)`` would write a response like ``HTTP/1.0 200 OK``.
        """
        message = self.responses[status_code][0]
        self.wfile.write('{0} {1} {2}\r\n\r\n'.format(self.protocol_version, status_code, message).encode('utf-8'))
        self.log_request(status_code)

    def write_response(self, status_code: int, body: str, content_type: str = 'text/html',
                       headers: Optional[Dict[str, str]] = None) -> None:
        """Write an HTTP response.

        .. note::
            Besides ``Content-Type`` header, and the HTTP headers passed through *headers*, this function will also
            write the HTTP headers defined through ``restapi.http_extra_headers`` and ``restapi.https_extra_headers``
            from Patroni configuration.

        :param status_code: response HTTP status code.
        :param body: response body.
        :param content_type: value for ``Content-Type`` HTTP header.
        :param headers: dictionary of additional HTTP headers to set for the response. Each key is the header name, and
            the corresponding value is the value for the header in the response.
        """
        # TODO: try-catch ConnectionResetError: [Errno 104] Connection reset by peer and log it in DEBUG level
        self.send_response(status_code)
        headers = headers or {}
        if content_type:
            headers['Content-Type'] = content_type
        for name, value in headers.items():
            self.send_header(name, value)
        for name, value in (self.server.http_extra_headers or {}).items():
            self.send_header(name, value)
        self.end_headers()
        self.wfile.write(body.encode('utf-8'))

    def _write_json_response(self, status_code: int, response: Any) -> None:
        """Write an HTTP response with a JSON content type.

        Call :func:`write_response` with ``content_type`` as ``application/json``.

        :param status_code: response HTTP status code.
        :param response: value to be dumped as a JSON string and to be used as the response body.
        """
        self.write_response(status_code, json.dumps(response, default=str), content_type='application/json')

    def _write_status_response(self, status_code: int, response: Dict[str, Any]) -> None:
        """Write an HTTP response with Patroni/Postgres status in JSON format.

        Modifies *response* before sending it to the client. Defines the ``patroni`` key, which is a
        dictionary that contains the mandatory keys:

        * ``version``: Patroni version, e.g. ``3.0.2``;
        * ``scope``: value of ``scope`` setting from Patroni configuration.

        May also add the following optional keys, depending on the status of this Patroni/PostgreSQL node:

        * ``tags``: tags that were set through Patroni configuration merged with dynamically applied tags;
        * ``database_system_identifier``: ``Database system identifier`` from ``pg_controldata`` output;
        * ``pending_restart``: ``True`` if PostgreSQL is pending to be restarted;
        * ``scheduled_restart``: a dictionary with a single key ``schedule``, which is the timestamp for the scheduled
            restart;
        * ``watchdog_failed``: ``True`` if watchdog device is unhealthy;
        * ``logger_queue_size``: log queue length if it is longer than expected;
        * ``logger_records_lost``: number of log records that have been lost while the log queue was full.

        :param status_code: response HTTP status code.
        :param response: represents the status of the PostgreSQL node, and is used as a basis for the HTTP response.
            This dictionary is built through :func:`get_postgresql_status`.
        """
        patroni = self.server.patroni
        tags = patroni.ha.get_effective_tags()
        if tags:
            response['tags'] = tags
        if patroni.postgresql.sysid:
            response['database_system_identifier'] = patroni.postgresql.sysid
        if patroni.postgresql.pending_restart:
            response['pending_restart'] = True
        response['patroni'] = {'version': patroni.version, 'scope': patroni.postgresql.scope}
        if patroni.scheduled_restart:
            response['scheduled_restart'] = patroni.scheduled_restart.copy()
            del response['scheduled_restart']['postmaster_start_time']
            response['scheduled_restart']['schedule'] = (response['scheduled_restart']['schedule']).isoformat()
        if not patroni.ha.watchdog.is_healthy:
            response['watchdog_failed'] = True
        qsize = patroni.logger.queue_size
        if qsize > patroni.logger.NORMAL_LOG_QUEUE_SIZE:
            response['logger_queue_size'] = qsize
            lost = patroni.logger.records_lost
            if lost:
                response['logger_records_lost'] = lost
        self._write_json_response(status_code, response)

    def do_GET(self, write_status_code_only: bool = False) -> None:
        """Process all GET requests which can not be routed to other methods.

        Is used for handling all health-checks requests. E.g. "GET /(primary|replica|sync|async|etc...)".

        The (optional) query parameters and the HTTP response status depend on the requested path:
            * ``/``, ``primary``, or ``read-write``:
                * HTTP status ``200``: if a primary with the leader lock.
            * ``/standby-leader``:
                * HTTP status ``200``: if holds the leader lock in a standby cluster.
            * ``/leader``:
                * HTTP status ``200``: if holds the leader lock.
            * ``/replica``:
                * Query parameters:
                    * ``lag``: only accept replication lag up to ``lag``. Accepts either an :class:`int`, which
                        represents lag in bytes, or a :class:`str` representing lag in human-readable format (e.g.
                        ``10MB``).
                    * Any custom parameter: will attempt to match them against node tags.
                * HTTP status ``200``: if up and running as a standby and without ``noloadbalance`` tag.
            * ``/read-only``:
                * HTTP status ``200``: if up and running and without ``noloadbalance`` tag.
            * ``/synchronous`` or ``/sync``:
                * HTTP status ``200``: if up and running as a synchronous standby.
            * ``/read-only-sync``:
                * HTTP status ``200``: if up and running as a synchronous standby or primary.
            * ``/asynchronous``:
                * Query parameters:
                    * ``lag``: only accept replication lag up to ``lag``. Accepts either an :class:`int`, which
                        represents lag in bytes, or a :class:`str` representing lag in human-readable format (e.g.
                        ``10MB``).
                * HTTP status ``200``: if up and running as an asynchronous standby.
            * ``/health``:
                * HTTP status ``200``: if up and running.

        .. note::
            If not able to honor the query parameter, or not able to match the condition described for HTTP status
            ``200`` in each path above, then HTTP status will be ``503``.

        .. note::
            Independently of the requested path, if *write_status_code_only* is ``False``, then it always write an HTTP
            response through :func:`_write_status_response`, with the node status.

        :param write_status_code_only: indicates that instead of a normal HTTP response we should
                                       send only the HTTP Status Code and close the connection.
                                       Useful when health-checks are executed by HAProxy.
        """
        path = '/primary' if self.path == '/' else self.path
        response = self.get_postgresql_status()

        patroni = self.server.patroni
        cluster = patroni.dcs.cluster
        global_config = patroni.config.get_global_config(cluster)

        leader_optime = cluster and cluster.last_lsn or 0
        replayed_location = response.get('xlog', {}).get('replayed_location', 0)
        max_replica_lag = parse_int(self.path_query.get('lag', [sys.maxsize])[0], 'B')
        if max_replica_lag is None:
            max_replica_lag = sys.maxsize
        is_lagging = leader_optime and leader_optime > replayed_location + max_replica_lag

        replica_status_code = 200 if not patroni.noloadbalance and not is_lagging and \
            response.get('role') == 'replica' and response.get('state') == 'running' else 503

        if not cluster and response.get('pause'):
            leader_status_code = 200 if response.get('role') in ('master', 'primary', 'standby_leader') else 503
            primary_status_code = 200 if response.get('role') in ('master', 'primary') else 503
            standby_leader_status_code = 200 if response.get('role') == 'standby_leader' else 503
        elif patroni.ha.is_leader():
            leader_status_code = 200
            if global_config.is_standby_cluster:
                primary_status_code = replica_status_code = 503
                standby_leader_status_code = 200 if response.get('role') in ('replica', 'standby_leader') else 503
            else:
                primary_status_code = 200
                standby_leader_status_code = 503
        else:
            leader_status_code = primary_status_code = standby_leader_status_code = 503

        status_code = 503

        ignore_tags = False
        if 'standby_leader' in path or 'standby-leader' in path:
            status_code = standby_leader_status_code
            ignore_tags = True
        elif 'leader' in path:
            status_code = leader_status_code
            ignore_tags = True
        elif 'master' in path or 'primary' in path or 'read-write' in path:
            status_code = primary_status_code
            ignore_tags = True
        elif 'replica' in path:
            status_code = replica_status_code
        elif 'read-only' in path and 'sync' not in path:
            status_code = 200 if 200 in (primary_status_code, standby_leader_status_code) else replica_status_code
        elif 'health' in path:
            status_code = 200 if response.get('state') == 'running' else 503
        elif cluster:  # dcs is available
            is_quorum = response.get('quorum_standby')
            is_synchronous = response.get('sync_standby')
            if path in ('/sync', '/synchronous') and is_synchronous:
                status_code = replica_status_code
            elif path == '/quorum' and is_quorum:
                status_code = replica_status_code
            elif path in ('/async', '/asynchronous') and not is_synchronous and not is_quorum:
                status_code = replica_status_code
            elif path in ('/read-only-sync', '/read-only-synchronous'):
                if 200 in (primary_status_code, standby_leader_status_code):
                    status_code = 200
                elif is_synchronous:
                    status_code = replica_status_code

        # check for user defined tags in query params
        if not ignore_tags and status_code == 200:
            qs_tag_prefix = "tag_"
            for qs_key, qs_value in self.path_query.items():
                if not qs_key.startswith(qs_tag_prefix):
                    continue
                qs_key = qs_key[len(qs_tag_prefix):]
                qs_value = qs_value[0]
                instance_tag_value = patroni.tags.get(qs_key)
                # tag not registered for instance
                if instance_tag_value is None:
                    status_code = 503
                    break
                if not isinstance(instance_tag_value, str):
                    instance_tag_value = str(instance_tag_value).lower()
                if instance_tag_value != qs_value:
                    status_code = 503
                    break

        if write_status_code_only:  # when haproxy sends OPTIONS request it reads only status code and nothing more
            self._write_status_code_only(status_code)
        else:
            self._write_status_response(status_code, response)

    def do_OPTIONS(self) -> None:
        """Handle an ``OPTIONS`` request.

        Write a simple HTTP response that represents the current PostgreSQL status. Send only `200 OK` or
        `503 Service Unavailable` as a response and nothing more, particularly no headers.
        """
        self.do_GET(write_status_code_only=True)

    def do_HEAD(self) -> None:
        """Handle a ``HEAD`` request.

        Write a simple HTTP response that represents the current PostgreSQL status. Send only `200 OK` or
        `503 Service Unavailable` as a response and nothing more, particularly no headers.
        """
        self.do_GET(write_status_code_only=True)

    def do_GET_liveness(self) -> None:
        """Handle a ``GET`` request to ``/liveness`` path.

        Write a simple HTTP response with HTTP status:
            * ``200``:
                * If the cluster is in maintenance mode; or
                * If Patroni heartbeat loop is properly running;
            * ``503`` if Patroni heartbeat loop last run was more than ``ttl`` setting ago on the primary (or twice the
                value of ``ttl`` on a replica).
        """
        patroni: Patroni = self.server.patroni
        is_primary = patroni.postgresql.role in ('master', 'primary') and patroni.postgresql.is_running()
        # We can tolerate Patroni problems longer on the replica.
        # On the primary the liveness probe most likely will start failing only after the leader key expired.
        # It should not be a big problem because replicas will see that the primary is still alive via REST API call.
        liveness_threshold = patroni.dcs.ttl * (1 if is_primary else 2)

        # In maintenance mode (pause) we are fine if heartbeat loop stuck.
        status_code = 200 if patroni.ha.is_paused() or patroni.next_run + liveness_threshold > time.time() else 503
        self._write_status_code_only(status_code)

    def do_GET_readiness(self) -> None:
        """Handle a ``GET`` request to ``/readiness`` path.

        Write a simple HTTP response which HTTP status can be:
            * ``200``:
                * If this Patroni node holds the DCS leader lock; or
                * If this PostgreSQL instance is up and running;
            * ``503``: if none of the previous conditions apply.
        """
        patroni = self.server.patroni
        if patroni.ha.is_leader():
            status_code = 200
        elif patroni.postgresql.state == 'running':
            status_code = 200 if patroni.dcs.cluster else 503
        else:
            status_code = 503
        self._write_status_code_only(status_code)

    def do_GET_patroni(self) -> None:
        """Handle a ``GET`` request to ``/patroni`` path.

        Write an HTTP response through :func:`_write_status_response`, with HTTP status ``200`` and the status of
        Postgres.
        """
        response = self.get_postgresql_status(True)
        self._write_status_response(200, response)

    def do_GET_cluster(self) -> None:
        """Handle a ``GET`` request to ``/cluster`` path.

        Write an HTTP response with JSON content based on the output of :func:`cluster_as_json`, with HTTP status
        ``200`` and the JSON representation of the cluster topology.
        """
        cluster = self.server.patroni.dcs.get_cluster(True)
        global_config = self.server.patroni.config.get_global_config(cluster)
        self._write_json_response(200, cluster_as_json(cluster, global_config))

    def do_GET_history(self) -> None:
        """Handle a ``GET`` request to ``/history`` path.

        Write an HTTP response with a JSON content representing the history of events in the cluster, with HTTP status
        ``200``.

        The response contains a :class:`list` of failover/switchover events. Each item is a :class:`list` with the
        following items:
            * Timeline when the event occurred (class:`int`);
            * LSN at which the event occurred (class:`int`);
            * The reason for the event (class:`str`);
            * Timestamp when the new timeline was created (class:`str`);
            * Name of the involved Patroni node (class:`str`).
        """
        cluster = self.server.patroni.dcs.cluster or self.server.patroni.dcs.get_cluster()
        self._write_json_response(200, cluster.history and cluster.history.lines or [])

    def do_GET_config(self) -> None:
        """Handle a ``GET`` request to ``/config`` path.

        Write an HTTP response with a JSON content representing the Patroni configuration that is stored in the DCS,
        with HTTP status ``200``.

        If the cluster information is not available in the DCS, then it will respond with no body and HTTP status
        ``502`` instead.
        """
        cluster = self.server.patroni.dcs.cluster or self.server.patroni.dcs.get_cluster()
        if cluster.config:
            self._write_json_response(200, cluster.config.data)
        else:
            self.send_error(502)

    def do_GET_metrics(self) -> None:
        """Handle a ``GET`` request to ``/metrics`` path.

        Write an HTTP response with plain text content in the format used by Prometheus, with HTTP status ``200``.

        The response contains the following items:

        * ``patroni_version``: Patroni version without periods, e.g. ``030002`` for Patroni ``3.0.2``;
        * ``patroni_postgres_running``: ``1`` if PostgreSQL is running, else ``0``;
        * ``patroni_postmaster_start_time``: epoch timestamp since Postmaster was started;
        * ``patroni_master``: ``1`` if this node holds the leader lock, else ``0``;
        * ``patroni_primary``: same as ``patroni_master``;
        * ``patroni_xlog_location``: ``pg_wal_lsn_diff(pg_current_wal_lsn(), '0/0')`` if leader, else ``0``;
        * ``patroni_standby_leader``: ``1`` if standby leader node, else ``0``;
        * ``patroni_replica``: ``1`` if a replica, else ``0``;
        * ``patroni_sync_standby``: ``1`` if a sync replica, else ``0``;
        * ``patroni_xlog_received_location``: ``pg_wal_lsn_diff(pg_last_wal_receive_lsn(), '0/0')``;
        * ``patroni_xlog_replayed_location``: ``pg_wal_lsn_diff(pg_last_wal_replay_lsn(), '0/0)``;
        * ``patroni_xlog_replayed_timestamp``: ``pg_last_xact_replay_timestamp``;
        * ``patroni_xlog_paused``: ``pg_is_wal_replay_paused()``;
        * ``patroni_postgres_server_version``: Postgres version without periods, e.g. ``150002`` for Postgres ``15.2``;
        * ``patroni_cluster_unlocked``: ``1`` if no one holds the leader lock, else ``0``;
        * ``patroni_failsafe_mode_is_active``: ``1`` if ``failsafe_mode`` is currently active, else ``0``;
        * ``patroni_postgres_timeline``: PostgreSQL timeline based on current WAL file name;
        * ``patroni_dcs_last_seen``: epoch timestamp when DCS was last contacted successfully;
        * ``patroni_pending_restart``: ``1`` if this PostgreSQL node is pending a restart, else ``0``;
        * ``patroni_is_paused``: ``1`` if Patroni is in maintenance node, else ``0``.
        """
        postgres = self.get_postgresql_status(True)
        patroni = self.server.patroni
        epoch = datetime.datetime(1970, 1, 1, tzinfo=tzutc)

        metrics: List[str] = []

        scope_label = '{{scope="{0}"}}'.format(patroni.postgresql.scope)
        metrics.append("# HELP patroni_version Patroni semver without periods.")
        metrics.append("# TYPE patroni_version gauge")
        padded_semver = ''.join([x.zfill(2) for x in patroni.version.split('.')])  # 2.0.2 => 020002
        metrics.append("patroni_version{0} {1}".format(scope_label, padded_semver))

        metrics.append("# HELP patroni_postgres_running Value is 1 if Postgres is running, 0 otherwise.")
        metrics.append("# TYPE patroni_postgres_running gauge")
        metrics.append("patroni_postgres_running{0} {1}".format(scope_label, int(postgres['state'] == 'running')))

        metrics.append("# HELP patroni_postmaster_start_time Epoch seconds since Postgres started.")
        metrics.append("# TYPE patroni_postmaster_start_time gauge")
        postmaster_start_time = postgres.get('postmaster_start_time')
        postmaster_start_time = (postmaster_start_time - epoch).total_seconds() if postmaster_start_time else 0
        metrics.append("patroni_postmaster_start_time{0} {1}".format(scope_label, postmaster_start_time))

        metrics.append("# HELP patroni_master Value is 1 if this node is the leader, 0 otherwise.")
        metrics.append("# TYPE patroni_master gauge")
        metrics.append("patroni_master{0} {1}".format(scope_label, int(postgres['role'] in ('master', 'primary'))))

        metrics.append("# HELP patroni_primary Value is 1 if this node is the leader, 0 otherwise.")
        metrics.append("# TYPE patroni_primary gauge")
        metrics.append("patroni_primary{0} {1}".format(scope_label, int(postgres['role'] in ('master', 'primary'))))

        metrics.append("# HELP patroni_xlog_location Current location of the Postgres"
                       " transaction log, 0 if this node is not the leader.")
        metrics.append("# TYPE patroni_xlog_location counter")
        metrics.append("patroni_xlog_location{0} {1}".format(scope_label, postgres.get('xlog', {}).get('location', 0)))

        metrics.append("# HELP patroni_standby_leader Value is 1 if this node is the standby_leader, 0 otherwise.")
        metrics.append("# TYPE patroni_standby_leader gauge")
        metrics.append("patroni_standby_leader{0} {1}".format(scope_label, int(postgres['role'] == 'standby_leader')))

        metrics.append("# HELP patroni_replica Value is 1 if this node is a replica, 0 otherwise.")
        metrics.append("# TYPE patroni_replica gauge")
        metrics.append("patroni_replica{0} {1}".format(scope_label, int(postgres['role'] == 'replica')))

        metrics.append("# HELP patroni_sync_standby Value is 1 if this node is a sync standby, 0 otherwise.")
        metrics.append("# TYPE patroni_sync_standby gauge")
        metrics.append("patroni_sync_standby{0} {1}".format(scope_label, int(postgres.get('sync_standby', False))))

        metrics.append("# HELP patroni_quorum_standby Value is 1 if this node is a quorum standby, 0 otherwise.")
        metrics.append("# TYPE patroni_quorum_standby gauge")
        metrics.append("patroni_quorum_standby{0} {1}".format(scope_label, int(postgres.get('quorum_standby', False))))

        metrics.append("# HELP patroni_xlog_received_location Current location of the received"
                       " Postgres transaction log, 0 if this node is not a replica.")
        metrics.append("# TYPE patroni_xlog_received_location counter")
        metrics.append("patroni_xlog_received_location{0} {1}"
                       .format(scope_label, postgres.get('xlog', {}).get('received_location', 0)))

        metrics.append("# HELP patroni_xlog_replayed_location Current location of the replayed"
                       " Postgres transaction log, 0 if this node is not a replica.")
        metrics.append("# TYPE patroni_xlog_replayed_location counter")
        metrics.append("patroni_xlog_replayed_location{0} {1}"
                       .format(scope_label, postgres.get('xlog', {}).get('replayed_location', 0)))

        metrics.append("# HELP patroni_xlog_replayed_timestamp Current timestamp of the replayed"
                       " Postgres transaction log, 0 if null.")
        metrics.append("# TYPE patroni_xlog_replayed_timestamp gauge")
        replayed_timestamp = postgres.get('xlog', {}).get('replayed_timestamp')
        replayed_timestamp = (replayed_timestamp - epoch).total_seconds() if replayed_timestamp else 0
        metrics.append("patroni_xlog_replayed_timestamp{0} {1}".format(scope_label, replayed_timestamp))

        metrics.append("# HELP patroni_xlog_paused Value is 1 if the Postgres xlog is paused, 0 otherwise.")
        metrics.append("# TYPE patroni_xlog_paused gauge")
        metrics.append("patroni_xlog_paused{0} {1}"
                       .format(scope_label, int(postgres.get('xlog', {}).get('paused', False) is True)))

        metrics.append("# HELP patroni_postgres_server_version Version of Postgres (if running), 0 otherwise.")
        metrics.append("# TYPE patroni_postgres_server_version gauge")
        metrics.append("patroni_postgres_server_version {0} {1}".format(scope_label, postgres.get('server_version', 0)))

        metrics.append("# HELP patroni_cluster_unlocked Value is 1 if the cluster is unlocked, 0 if locked.")
        metrics.append("# TYPE patroni_cluster_unlocked gauge")
        metrics.append("patroni_cluster_unlocked{0} {1}".format(scope_label, int(postgres.get('cluster_unlocked', 0))))

        metrics.append("# HELP patroni_failsafe_mode_is_active Value is 1 if failsafe mode is active, 0 if inactive.")
        metrics.append("# TYPE patroni_failsafe_mode_is_active gauge")
        metrics.append("patroni_failsafe_mode_is_active{0} {1}"
                       .format(scope_label, int(postgres.get('failsafe_mode_is_active', 0))))

        metrics.append("# HELP patroni_postgres_timeline Postgres timeline of this node (if running), 0 otherwise.")
        metrics.append("# TYPE patroni_postgres_timeline counter")
        metrics.append("patroni_postgres_timeline{0} {1}".format(scope_label, postgres.get('timeline', 0)))

        metrics.append("# HELP patroni_dcs_last_seen Epoch timestamp when DCS was last contacted successfully"
                       " by Patroni.")
        metrics.append("# TYPE patroni_dcs_last_seen gauge")
        metrics.append("patroni_dcs_last_seen{0} {1}".format(scope_label, postgres.get('dcs_last_seen', 0)))

        metrics.append("# HELP patroni_pending_restart Value is 1 if the node needs a restart, 0 otherwise.")
        metrics.append("# TYPE patroni_pending_restart gauge")
        metrics.append("patroni_pending_restart{0} {1}"
                       .format(scope_label, int(patroni.postgresql.pending_restart)))

        metrics.append("# HELP patroni_is_paused Value is 1 if auto failover is disabled, 0 otherwise.")
        metrics.append("# TYPE patroni_is_paused gauge")
        metrics.append("patroni_is_paused{0} {1}".format(scope_label, int(postgres.get('pause', 0))))

        self.write_response(200, '\n'.join(metrics) + '\n', content_type='text/plain')

    def _read_json_content(self, body_is_optional: bool = False) -> Optional[Dict[Any, Any]]:
        """Read JSON from HTTP request body.

        .. note::
            Retrieves the request body based on `content-length` HTTP header. The body is expected to be a JSON
            string with that length.

            If request body is expected but `content-length` HTTP header is absent, then write an HTTP response
            with HTTP status ``411``.

            If request body is expected but contains nothing, or if an exception is faced, then write an HTTP
            response with HTTP status ``400``.

        :param body_is_optional: if ``False`` then the request must contain a body. If ``True``, then the request may or
            may not contain a body.

        :returns: deserialized JSON string from request body, if present. If body is absent, but *body_is_optional* is
            ``True``, then return an empty dictionary. Returns ``None`` otherwise.
        """
        if 'content-length' not in self.headers:
            return self.send_error(411) if not body_is_optional else {}
        try:
            content_length = int(self.headers.get('content-length') or 0)
            if content_length == 0 and body_is_optional:
                return {}
            request: Union[Dict[str, Any], Any] = json.loads(self.rfile.read(content_length).decode('utf-8'))
            if isinstance(request, dict) and (request or body_is_optional):
                return request
        except Exception:
            logger.exception('Bad request')
        self.send_error(400)

    @check_access
    def do_PATCH_config(self) -> None:
        """Handle a ``PATCH`` request to ``/config`` path.

        Updates the Patroni configuration based on the JSON request body, then writes a response with the new
        configuration, with HTTP status ``200``.

        .. note::
            If the configuration has been previously wiped out from DCS, then write a response with
            HTTP status ``503``.

            If applying a configuration value fails, then write a response with HTTP status ``409``.
        """
        request = self._read_json_content()
        if request:
            cluster = self.server.patroni.dcs.get_cluster(True)
            if not (cluster.config and cluster.config.modify_version):
                return self.send_error(503)
            data = cluster.config.data.copy()
            if patch_config(data, request):
                value = json.dumps(data, separators=(',', ':'))
                if not self.server.patroni.dcs.set_config_value(value, cluster.config.version):
                    return self.send_error(409)
            self.server.patroni.ha.wakeup()
            self._write_json_response(200, data)

    @check_access
    def do_PUT_config(self) -> None:
        """Handle a ``PUT`` request to ``/config`` path.

        Overwrites the Patroni configuration based on the JSON request body, then writes a response with the new
        configuration, with HTTP status ``200``.

        .. note::
            If applying the new configuration fails, then write a response with HTTP status ``502``.
        """
        request = self._read_json_content()
        if request:
            cluster = self.server.patroni.dcs.get_cluster()
            if not (cluster.config and deep_compare(request, cluster.config.data)):
                value = json.dumps(request, separators=(',', ':'))
                if not self.server.patroni.dcs.set_config_value(value):
                    return self.send_error(502)
            self._write_json_response(200, request)

    @check_access
    def do_POST_reload(self) -> None:
        """Handle a ``POST`` request to ``/reload`` path.

        Schedules a reload to Patroni and writes a response with HTTP status `202`.
        """
        self.server.patroni.sighup_handler()
        self.write_response(202, 'reload scheduled')

    def do_GET_failsafe(self) -> None:
        """Handle a ``GET`` request to ``/failsafe`` path.

        Writes a response with a JSON string body containing all nodes that are known to Patroni at a given point
        in time, with HTTP status ``200``. The JSON contains a dictionary, each key is the name of the Patroni node,
        and the corresponding value is the URI to access `/patroni` path of its REST API.

        .. note::
            If ``failsafe_mode`` is not enabled, then write a response with HTTP status ``502``.
        """
        failsafe = self.server.patroni.dcs.failsafe
        if isinstance(failsafe, dict):
            self._write_json_response(200, failsafe)
        else:
            self.send_error(502)

    @check_access
    def do_POST_failsafe(self) -> None:
        """Handle a ``POST`` request to ``/failsafe`` path.

        Writes a response with HTTP status ``200`` if this node is a Standby, or with HTTP status ``500`` if this is
        the primary.

        .. note::
            If ``failsafe_mode`` is not enabled, then write a response with HTTP status ``502``.
        """
        if self.server.patroni.ha.is_failsafe_mode():
            request = self._read_json_content()
            if request:
                message = self.server.patroni.ha.update_failsafe(request) or 'Accepted'
                code = 200 if message == 'Accepted' else 500
                self.write_response(code, message)
        else:
            self.send_error(502)

    @check_access
    def do_POST_sigterm(self) -> None:
        """Handle a ``POST`` request to ``/sigterm`` path.

        Schedule a shutdown and write a response with HTTP status ``202``.

        .. note::
            Only for behave testing on Windows.
        """
        if os.name == 'nt' and os.getenv('BEHAVE_DEBUG'):
            self.server.patroni.api_sigterm()
        self.write_response(202, 'shutdown scheduled')

    @staticmethod
    def parse_schedule(schedule: str,
                       action: str) -> Tuple[Union[int, None], Union[str, None], Union[datetime.datetime, None]]:
        """Parse the given *schedule* and validate it.

        :param schedule: a string representing a timestamp, e.g. ``2023-04-14T20:27:00+00:00``.
        :param action: the action to be scheduled (``restart``, ``switchover``, or ``failover``).

        :returns: a tuple composed of 3 items
            * Suggested HTTP status code for a response:
                * ``None``: if no issue was faced while parsing, leaving it up to the caller to decide the status; or
                * ``400``: if no timezone information could be found in *schedule*; or
                * ``422``: if *schedule* is invalid -- in the past or not parsable.
            * An error message, if any error is faced, otherwise ``None``;
            * Parsed *schedule*, if able to parse, otherwise ``None``.
        """
        error = None
        scheduled_at = None
        try:
            scheduled_at = dateutil.parser.parse(schedule)
            if scheduled_at.tzinfo is None:
                error = 'Timezone information is mandatory for the scheduled {0}'.format(action)
                status_code = 400
            elif scheduled_at < datetime.datetime.now(tzutc):
                error = 'Cannot schedule {0} in the past'.format(action)
                status_code = 422
            else:
                status_code = None
        except (ValueError, TypeError):
            logger.exception('Invalid scheduled %s time: %s', action, schedule)
            error = 'Unable to parse scheduled timestamp. It should be in an unambiguous format, e.g. ISO 8601'
            status_code = 422
        return status_code, error, scheduled_at

    @check_access
    def do_POST_restart(self) -> None:
        """Handle a ``POST`` request to ``/restart`` path.

        Used to restart postgres (or schedule a restart), mainly by ``patronictl restart``.

        The request body should be a JSON dictionary, and it can contain the following keys:
            * ``schedule``: timestamp at which the restart should occur;
            * ``role``: restart only nodes which role is ``role``. Can be either:
                * ``primary`` (or ``master``); or
                * ``replica``.
            * ``postgres_version``: restart only nodes which PostgreSQL version is less than ``postgres_version``, e.g.
                ``15.2``;
            * ``timeout``: if restart takes longer than ``timeout`` return an error and fail over to a replica;
            * ``restart_pending``: if we should restart only when have ``pending restart`` flag;

        Response HTTP status codes:
            * ``200``: if successfully performed an immediate restart; or
            * ``202``: if successfully scheduled a restart for later; or
            * ``500``: if the cluster is in maintenance mode; or
            * ``400``: if
                * ``role`` value is invalid; or
                * ``postgres_version`` value is invalid; or
                * ``timeout`` is not a number, or lesser than ``0``; or
                * request contains an unknown key; or
                * exception is faced while performing an immediate restart.
            * ``409``: if another restart was already previously scheduled; or
            * ``503``: if any issue was found while performing an immediate restart; or
            * HTTP status returned by :func:`parse_schedule`, if any error was observed while parsing the schedule.

        .. note::
            If it's not able to parse the request body, then the request is silently discarded.
        """
        status_code = 500
        data = 'restart failed'
        request = self._read_json_content(body_is_optional=True)
        cluster = self.server.patroni.dcs.get_cluster()
        if request is None:
            # failed to parse the json
            return
        if request:
            logger.debug("received restart request: {0}".format(request))

        if self.server.patroni.config.get_global_config(cluster).is_paused and 'schedule' in request:
            self.write_response(status_code, "Can't schedule restart in the paused state")
            return

        for k in request:
            if k == 'schedule':
                (_, data, request[k]) = self.parse_schedule(request[k], "restart")
                if _:
                    status_code = _
                    break
            elif k == 'role':
                if request[k] not in ('master', 'primary', 'replica'):
                    status_code = 400
                    data = "PostgreSQL role should be either primary or replica"
                    break
            elif k == 'postgres_version':
                try:
                    postgres_version_to_int(request[k])
                except PostgresException as e:
                    status_code = 400
                    data = e.value
                    break
            elif k == 'timeout':
                request[k] = parse_int(request[k], 's')
                if request[k] is None or request[k] <= 0:
                    status_code = 400
                    data = "Timeout should be a positive number of seconds"
                    break
            elif k != 'restart_pending':
                status_code = 400
                data = "Unknown filter for the scheduled restart: {0}".format(k)
                break
        else:
            if 'schedule' not in request:
                try:
                    status, data = self.server.patroni.ha.restart(request)
                    status_code = 200 if status else 503
                except Exception:
                    logger.exception('Exception during restart')
                    status_code = 400
            else:
                if self.server.patroni.ha.schedule_future_restart(request):
                    data = "Restart scheduled"
                    status_code = 202
                else:
                    data = "Another restart is already scheduled"
                    status_code = 409
        # pyright thinks ``data`` can be ``None`` because ``parse_schedule`` call may return ``None``. However, if
        # that's the case, ``data`` will be overwritten when the ``for`` loop ends
        if TYPE_CHECKING:  # pragma: no cover
            assert isinstance(data, str)
        self.write_response(status_code, data)

    @check_access
    def do_DELETE_restart(self) -> None:
        """Handle a ``DELETE`` request to ``/restart`` path.

        Used to remove a scheduled restart of PostgreSQL.

        Response HTTP status codes:
            * ``200``: if a scheduled restart was removed; or
            * ``404``: if no scheduled restart could be found.
        """
        if self.server.patroni.ha.delete_future_restart():
            data = "scheduled restart deleted"
            code = 200
        else:
            data = "no restarts are scheduled"
            code = 404
        self.write_response(code, data)

    @check_access
    def do_DELETE_switchover(self) -> None:
        """Handle a ``DELETE`` request to ``/switchover`` path.

        Used to remove a scheduled switchover in the cluster.

        It writes a response, and the HTTP status code can be:
            * ``200``: if a scheduled switchover was removed; or
            * ``404``: if no scheduled switchover could be found; or
            * ``409``: if not able to update the switchover info in the DCS.
        """
        failover = self.server.patroni.dcs.get_cluster().failover
        if failover and failover.scheduled_at:
            if not self.server.patroni.dcs.manual_failover('', '', version=failover.version):
                return self.send_error(409)
            else:
                data = "scheduled switchover deleted"
                code = 200
        else:
            data = "no switchover is scheduled"
            code = 404
        self.write_response(code, data)

    @check_access
    def do_POST_reinitialize(self) -> None:
        """Handle a ``POST`` request to ``/reinitialize`` path.

        The request body may contain a JSON dictionary with the following key:
            * ``force``: ``True`` if we want to cancel an already running task in order to reinit a replica.

        Response HTTP status codes:
            * ``200``: if the reinit operation has started; or
            * ``503``: if any error is returned by :func:`Ha.reinitialize`.
        """
        request = self._read_json_content(body_is_optional=True)

        if request:
            logger.debug('received reinitialize request: %s', request)

        force = isinstance(request, dict) and parse_bool(request.get('force')) or False

        data = self.server.patroni.ha.reinitialize(force)
        if data is None:
            status_code = 200
            data = 'reinitialize started'
        else:
            status_code = 503
        self.write_response(status_code, data)

    def poll_failover_result(self, leader: Optional[str], candidate: Optional[str], action: str) -> Tuple[int, str]:
        """Poll failover/switchover operation until it finishes or times out.

        :param leader: name of the current Patroni leader.
        :param candidate: name of the Patroni node to be promoted.
        :param action: the action that is ongoing (``switchover`` or ``failover``).

        :returns: a tuple composed of 2 items
            * Response HTTP status codes:
                * ``200``: if the operation succeeded; or
                * ``503``: if the operation failed or timed out.
            * A status message about the operation.
        """
        timeout = max(10, self.server.patroni.dcs.loop_wait)
        for _ in range(0, timeout * 2):
            time.sleep(1)
            try:
                cluster = self.server.patroni.dcs.get_cluster()
                if not cluster.is_unlocked() and cluster.leader and cluster.leader.name != leader:
                    if not candidate or candidate == cluster.leader.name:
                        return 200, 'Successfully {0}ed over to "{1}"'.format(action[:-4], cluster.leader.name)
                    else:
                        return 200, '{0}ed over to "{1}" instead of "{2}"'.format(action[:-4].title(),
                                                                                  cluster.leader.name, candidate)
                if not cluster.failover:
                    return 503, action.title() + ' failed'
            except Exception as e:
                logger.debug('Exception occurred during polling %s result: %s', action, e)
        return 503, action.title() + ' status unknown'

    def is_failover_possible(self, cluster: Cluster, leader: Optional[str], candidate: Optional[str],
                             action: str) -> Optional[str]:
        """Checks whether there are nodes that could take over after demoting the primary.

        :param cluster: the Patroni cluster.
        :param leader: name of the current Patroni leader.
        :param candidate: name of the Patroni node to be promoted.
        :param action: the action to be performed (``switchover`` or ``failover``).

        :returns: a string with the error message or ``None`` if good nodes are found.
        """
        global_config = self.server.patroni.config.get_global_config(cluster)
        if leader and (not cluster.leader or cluster.leader.name != leader):
            return 'leader name does not match'
        if candidate:
            if action == 'switchover' and global_config.is_synchronous_mode\
                    and not global_config.is_quorum_commit_mode and not cluster.sync.matches(candidate):
                return 'candidate name does not match with sync_standby'
            members = [m for m in cluster.members if m.name == candidate]
            if not members:
                return 'candidate does not exists'
        elif global_config.is_synchronous_mode and not global_config.is_quorum_commit_mode:
            members = [m for m in cluster.members if cluster.sync.matches(m.name)]
            if not members:
                return action + ' is not possible: can not find sync_standby'
        else:
            members = [m for m in cluster.members if not cluster.leader or m.name != cluster.leader.name and m.api_url]
            if not members:
                return action + ' is not possible: cluster does not have members except leader'
        for st in self.server.patroni.ha.fetch_nodes_statuses(members):
            if st.failover_limitation() is None:
                return None
        return action + ' is not possible: no good candidates have been found'

    @check_access
    def do_POST_failover(self, action: str = 'failover') -> None:
        """Handle a ``POST`` request to ``/failover`` path.

        Handles manual failovers/switchovers, mainly from ``patronictl``.

        The request body should be a JSON dictionary, and it can contain the following keys:
            * ``leader``: name of the current leader in the cluster;
            * ``candidate``: name of the Patroni node to be promoted;
            * ``scheduled_at``: a string representing the timestamp when to execute the switchover/failover, e.g.
                ``2023-04-14T20:27:00+00:00``.

        Response HTTP status codes:
            * ``202``: if operation has been scheduled;
            * ``412``: if operation is not possible;
            * ``503``: if unable to register the operation to the DCS;
            * HTTP status returned by :func:`parse_schedule`, if any error was observed while parsing the schedule;
            * HTTP status returned by :func:`poll_failover_result` if the operation has been processed immediately.

        .. note::
            If unable to parse the request body, then the request is silently discarded.

        :param action: the action to be performed (``switchover`` or ``failover``).
        """
        request = self._read_json_content()
        (status_code, data) = (400, '')
        if not request:
            return

        leader = request.get('leader')
        candidate = request.get('candidate') or request.get('member')
        scheduled_at = request.get('scheduled_at')
        cluster = self.server.patroni.dcs.get_cluster()
        global_config = self.server.patroni.config.get_global_config(cluster)

        logger.info("received %s request with leader=%s candidate=%s scheduled_at=%s",
                    action, leader, candidate, scheduled_at)

        if action == 'failover' and not candidate:
            data = 'Failover could be performed only to a specific candidate'
        elif action == 'switchover' and not leader:
            data = 'Switchover could be performed only from a specific leader'

        if not data and scheduled_at:
            if not leader:
                data = 'Scheduled {0} is possible only from a specific leader'.format(action)
            if not data and global_config.is_paused:
                data = "Can't schedule {0} in the paused state".format(action)
            if not data:
                (status_code, data, scheduled_at) = self.parse_schedule(scheduled_at, action)

        if not data and global_config.is_paused and not candidate:
            data = action.title() + ' is possible only to a specific candidate in a paused state'

        if not data and not scheduled_at:
            data = self.is_failover_possible(cluster, leader, candidate, action)
            if data:
                status_code = 412

        if not data:
            if self.server.patroni.dcs.manual_failover(leader, candidate, scheduled_at=scheduled_at):
                self.server.patroni.ha.wakeup()
                if scheduled_at:
                    data = action.title() + ' scheduled'
                    status_code = 202
                else:
                    status_code, data = self.poll_failover_result(cluster.leader and cluster.leader.name,
                                                                  candidate, action)
            else:
                data = 'failed to write {0} key into DCS'.format(action)
                status_code = 503
        # pyright thinks ``status_code`` can be ``None`` because ``parse_schedule`` call may return ``None``. However,
        # if that's the case, ``status_code`` will be overwritten somewhere between ``parse_schedule`` and
        # ``write_response`` calls.
        if TYPE_CHECKING:  # pragma: no cover
            assert isinstance(status_code, int)
        self.write_response(status_code, data)

    def do_POST_switchover(self) -> None:
        """Handle a ``POST`` request to ``/switchover`` path.

        Calls :func:`do_POST_failover` with ``switchover`` option.
        """
        self.do_POST_failover(action='switchover')

    @check_access
    def do_POST_citus(self) -> None:
        """Handle a ``POST`` request to ``/citus`` path.

        Call :func:`CitusHandler.handle_event` to handle the request, then write a response with HTTP status code
        ``200``.

        .. note::
            If unable to parse the request body, then the request is silently discarded.
        """
        request = self._read_json_content()
        if not request:
            return

        patroni = self.server.patroni
        if patroni.postgresql.citus_handler.is_coordinator() and patroni.ha.is_leader():
            cluster = patroni.dcs.get_cluster(True)
            patroni.postgresql.citus_handler.handle_event(cluster, request)
        self.write_response(200, 'OK')

    def parse_request(self) -> bool:
        """Override :func:`parse_request` method to enrich basic functionality of :class:`BaseHTTPRequestHandler`.

        Original class can only invoke :func:`do_GET`, :func:`do_POST`, :func:`do_PUT`, etc method implementations if
        they are defined.
        But we would like to have at least some simple routing mechanism, i.e.:
            * ``GET /uri1/part2`` request should invoke :func:`do_GET_uri1()`
            * ``POST /other`` should invoke :func:`do_POST_other()`

        If the :func:`do_<REQUEST_METHOD>_<first_part_url>` method does not exist we'll fall back to original behavior.

        :returns: ``True`` for success, ``False`` for failure; on failure, any relevant error response has already been
        sent back.
        """
        ret = BaseHTTPRequestHandler.parse_request(self)
        if ret:
            urlpath = urlparse(self.path)
            self.path = urlpath.path
            self.path_query = parse_qs(urlpath.query) or {}
            mname = self.path.lstrip('/').split('/')[0]
            mname = self.command + ('_' + mname if mname else '')
            if hasattr(self, 'do_' + mname):
                self.command = mname
        return ret

    def query(self, sql: str, *params: Any, **kwargs: Any) -> List[Tuple[Any, ...]]:
        """Execute *sql* query with *params*.

        :param sql: the SQL statement to be run.
        :param params: positional arguments to call :func:`RestApiServer.query` with.
        :param kwargs: can contain the key ``retry``. If the key is present its value should be a :class:`bool` which
            indicates whether the query should be retried upon failure or given up immediately.

        :returns: a list of rows that were fetched from the database.
        """
        if not kwargs.get('retry', False):
            return self.server.query(sql, *params)
        retry = Retry(delay=1, retry_exceptions=PostgresConnectionException)
        return retry(self.server.query, sql, *params)

    def get_postgresql_status(self, retry: bool = False) -> Dict[str, Any]:
        """Builds an object representing a status of "postgres".

        Some of the values are collected by executing a query and other are taken from the state stored in memory.

        :param retry: whether the query should be retried if failed or give up immediately
        :returns: a dict with the status of Postgres/Patroni. The keys are:
            * ``state``: Postgres state among ``stopping``, ``stopped``, ``stop failed``, ``crashed``, ``running``,
                ``starting``, ``start failed``, ``restarting``, ``restart failed``, ``initializing new cluster``,
                ``initdb failed``, ``running custom bootstrap script``, ``custom bootstrap failed``,
                ``creating replica``, or ``unknown``;
            * ``postmaster_start_time``: ``pg_postmaster_start_time()``;
            * ``role``: ``replica`` or ``master`` based on ``pg_is_in_recovery()`` output;
            * ``server_version``: Postgres version without periods, e.g. ``150002`` for Postgres ``15.2``;
            * ``xlog``: dictionary. Its structure depends on ``role``:
                * If ``master``:
                    * ``location``: ``pg_current_wal_lsn()``
                * If ``replica``:
                    * ``received_location``: ``pg_wal_lsn_diff(pg_last_wal_receive_lsn(), '0/0')``;
                    * ``replayed_location``: ``pg_wal_lsn_diff(pg_last_wal_replay_lsn(), '0/0)``;
                    * ``replayed_timestamp``: ``pg_last_xact_replay_timestamp``;
                    * ``paused``: ``pg_is_wal_replay_paused()``;
            * ``sync_standby``: ``True`` if replication mode is synchronous and this is a sync standby;
            * ``timeline``: PostgreSQL primary node timeline;
            * ``replication``: :class:`list` of :class:`dict` entries, one for each replication connection. Each entry
                contains the following keys:
                * ``application_name``: ``pg_stat_activity.application_name``;
                * ``client_addr``: ``pg_stat_activity.client_addr``;
                * ``state``: ``pg_stat_replication.state``;
                * ``sync_priority``: ``pg_stat_replication.sync_priority``;
                * ``sync_state``: ``pg_stat_replication.sync_state``;
                * ``usename``: ``pg_stat_activity.usename``.
            * ``pause``: ``True`` if cluster is in maintenance mode;
            * ``cluster_unlocked``: ``True`` if cluster has no node holding the leader lock;
            * ``failsafe_mode_is_active``: ``True`` if DCS failsafe mode is currently active;
            * ``dcs_last_seen``: epoch timestamp DCS was last reached by Patroni.
        """
        postgresql = self.server.patroni.postgresql
        cluster = self.server.patroni.dcs.cluster
        global_config = self.server.patroni.config.get_global_config(cluster)
        try:

            if postgresql.state not in ('running', 'restarting', 'starting'):
                raise RetryFailedError('')
            stmt = ("SELECT " + postgresql.POSTMASTER_START_TIME + ", " + postgresql.TL_LSN + ","
                    " pg_catalog.pg_last_xact_replay_timestamp(),"
                    " pg_catalog.array_to_json(pg_catalog.array_agg(pg_catalog.row_to_json(ri))) "
                    "FROM (SELECT (SELECT rolname FROM pg_catalog.pg_authid WHERE oid = usesysid) AS usename,"
                    " application_name, client_addr, w.state, sync_state, sync_priority"
                    " FROM pg_catalog.pg_stat_get_wal_senders() w, pg_catalog.pg_stat_get_activity(pid)) AS ri")

            row = self.query(stmt.format(postgresql.wal_name, postgresql.lsn_name), retry=retry)[0]

            result = {
                'state': postgresql.state,
                'postmaster_start_time': row[0],
                'role': 'replica' if row[1] == 0 else 'master',
                'server_version': postgresql.server_version,
                'xlog': ({
                    'received_location': row[4] or row[3],
                    'replayed_location': row[3],
                    'replayed_timestamp': row[6],
                    'paused': row[5]} if row[1] == 0 else {
                    'location': row[2]
                })
            }

            if result['role'] == 'replica' and global_config.is_standby_cluster:
                result['role'] = postgresql.role

            if result['role'] == 'replica' and global_config.is_synchronous_mode\
<<<<<<< HEAD
                    and cluster.sync.matches(postgresql.name):
                result['quorum_standby' if global_config.is_quorum_commit_mode else 'sync_standby'] = True
=======
                    and cluster and cluster.sync.matches(postgresql.name):
                result['sync_standby'] = True
>>>>>>> 2f5bcbd8

            if row[1] > 0:
                result['timeline'] = row[1]
            else:
                leader_timeline = None\
                    if not cluster or cluster.is_unlocked() or not cluster.leader else cluster.leader.timeline
                result['timeline'] = postgresql.replica_cached_timeline(leader_timeline)

            if row[7]:
                result['replication'] = row[7]

        except (psycopg.Error, RetryFailedError, PostgresConnectionException):
            state = postgresql.state
            if state == 'running':
                logger.exception('get_postgresql_status')
                state = 'unknown'
            result: Dict[str, Any] = {'state': state, 'role': postgresql.role}

        if global_config.is_paused:
            result['pause'] = True
        if not cluster or cluster.is_unlocked():
            result['cluster_unlocked'] = True
        if self.server.patroni.ha.failsafe_is_active():
            result['failsafe_mode_is_active'] = True
        result['dcs_last_seen'] = self.server.patroni.dcs.last_seen
        return result

    def handle_one_request(self) -> None:
        """Parse and dispatch a request to the appropriate ``do_*`` method.

        .. note::
            This is only used to keep track of latency when logging messages through :func:`log_message`.
        """
        self.__start_time = time.time()
        BaseHTTPRequestHandler.handle_one_request(self)

    def log_message(self, format: str, *args: Any) -> None:
        """Log a custom ``debug`` message.

        Additionally, to *format*, the log entry contains the client IP address and the current latency of the request.

        :param format: printf-style format string message to be logged.
        :param args: arguments to be applied as inputs to *format*.
        """
        latency = 1000.0 * (time.time() - self.__start_time)
        logger.debug("API thread: %s - - %s latency: %0.3f ms", self.client_address[0], format % args, latency)


class RestApiServer(ThreadingMixIn, HTTPServer, Thread):
    """Patroni REST API server.

    An asynchronous thread-based HTTP server.
    """

    # On 3.7+ the `ThreadingMixIn` gathers all non-daemon worker threads in order to join on them at server close.
    daemon_threads = True  # Make worker threads "fire and forget" to prevent a memory leak.

    def __init__(self, patroni: Patroni, config: Dict[str, Any]) -> None:
        """Establish patroni configuration for the REST API daemon.

        Create a :class:`RestApiServer` instance.

        :param patroni: Patroni daemon process.
        :param config: ``restapi`` section of Patroni configuration.
        """
        self.connection_string: str
        self.__auth_key = None
        self.__allowlist_include_members: Optional[bool] = None
        self.__allowlist: Tuple[Union[IPv4Network, IPv6Network], ...] = ()
        self.http_extra_headers: Dict[str, str] = {}
        self.patroni = patroni
        self.__listen = None
        self.request_queue_size = int(config.get('request_queue_size', 5))
        self.__ssl_options: Dict[str, Any] = {}
        self.__ssl_serial_number = None
        self._received_new_cert = False
        self.reload_config(config)
        self.daemon = True

    def query(self, sql: str, *params: Any) -> List[Tuple[Any, ...]]:
        """Execute *sql* query with *params*.

        :param sql: the SQL statement to be run.
        :param params: positional arguments to be used as parameters for *sql*.

        :returns: a list of rows that were fetched from the database.
        :raises psycopg.Error: if had issues while executing *sql*.
        :raises PostgresConnectionException: if had issues while connecting to the database.
        """
        cursor = None
        try:
            with self.patroni.postgresql.connection().cursor() as cursor:
                cursor.execute(sql.encode('utf-8'), params)
                return [r for r in cursor]
        except psycopg.Error as e:
            if cursor and cursor.connection.closed == 0:
                raise e
            raise PostgresConnectionException('connection problems')

    @staticmethod
    def _set_fd_cloexec(fd: socket.socket) -> None:
        """Set ``FD_CLOEXEC`` for *fd*.

        It is used to avoid inheriting the REST API port when forking its process.

        .. note::
            Only takes effect on non-Windows environments.

        :param fd: socket file descriptor.
        """
        if os.name != 'nt':
            import fcntl
            flags = fcntl.fcntl(fd, fcntl.F_GETFD)
            fcntl.fcntl(fd, fcntl.F_SETFD, flags | fcntl.FD_CLOEXEC)

    def check_basic_auth_key(self, key: str) -> bool:
        """Check if *key* matches the password configured for the REST API.

        :param key: the password received through the Basic authorization header of an HTTP request.

        :returns: ``True`` if *key* matches the password configured for the REST API.
        """
        # pyright -- ``__auth_key`` was already checked through the caller method (:func:`check_auth_header`).
        if TYPE_CHECKING:  # pragma: no cover
            assert self.__auth_key is not None
        return hmac.compare_digest(self.__auth_key, key.encode('utf-8'))

    def check_auth_header(self, auth_header: Optional[str]) -> Optional[str]:
        """Validate HTTP Basic authorization header, if present.

        :param auth_header: value of ``Authorization`` HTTP header, if present, else ``None``.

        :returns: an error message if any issue is found, ``None`` otherwise.
        """
        if self.__auth_key:
            if auth_header is None:
                return 'no auth header received'
            if not auth_header.startswith('Basic ') or not self.check_basic_auth_key(auth_header[6:]):
                return 'not authenticated'

    @staticmethod
    def __resolve_ips(host: str, port: int) -> Iterator[Union[IPv4Network, IPv6Network]]:
        """Resolve *host* + *port* to one or more IP networks.

        :param host: hostname to be checked.
        :param port: port to be checked.

        :rtype: Iterator[Union[IPv4Network, IPv6Network]] of *host* + *port* resolved to IP networks.
        """
        try:
            for _, _, _, _, sa in socket.getaddrinfo(host, port, 0, socket.SOCK_STREAM, socket.IPPROTO_TCP):
                yield ip_network(sa[0], False)
        except Exception as e:
            logger.error('Failed to resolve %s: %r', host, e)

    def __members_ips(self) -> Iterator[Union[IPv4Network, IPv6Network]]:
        """Resolve each Patroni node ``restapi.connect_address`` to IP networks.

        .. note::
            Only yields object if ``restapi.allowlist_include_members`` setting is enabled.

        :rtype: Iterator[Union[IPv4Network, IPv6Network]] of each node ``restapi.connect_address`` resolved to an IP
            network.
        """
        cluster = self.patroni.dcs.cluster
        if self.__allowlist_include_members and cluster:
            for cluster in [cluster] + list(cluster.workers.values()):
                for member in cluster.members:
                    if member.api_url:
                        try:
                            r = urlparse(member.api_url)
                            if r.hostname:
                                port = r.port or (443 if r.scheme == 'https' else 80)
                                for ip in self.__resolve_ips(r.hostname, port):
                                    yield ip
                        except Exception as e:
                            logger.debug('Failed to parse url %s: %r', member.api_url, e)

    def check_access(self, rh: RestApiHandler) -> Optional[bool]:
        """Ensure client has enough privileges to perform a given request.

        Write a response back to the client if any issue is observed, and the HTTP status may be:
            * ``401``: if ``Authorization`` header is missing or contain an invalid password;
            * ``403``: if:
                * ``restapi.allowlist`` was configured, but client IP is not in the allowed list; or
                * ``restapi.allowlist_include_members`` is enabled, but client IP is not in the members list; or
                * a client certificate is expected by the server, but is missing in the request.

        :param rh: the request which access should be checked.

        :returns: ``True`` if client access verification succeeded, otherwise ``None``.
        """
        if self.__allowlist or self.__allowlist_include_members:
            incoming_ip = ip_address(rh.client_address[0])
            if not any(incoming_ip in net for net in self.__allowlist + tuple(self.__members_ips())):
                return rh.write_response(403, 'Access is denied')

        if not hasattr(rh.request, 'getpeercert') or not rh.request.getpeercert():  # valid client cert isn't present
            if self.__protocol == 'https' and self.__ssl_options.get('verify_client') in ('required', 'optional'):
                return rh.write_response(403, 'client certificate required')

        reason = self.check_auth_header(rh.headers.get('Authorization'))
        if reason:
            headers = {'WWW-Authenticate': 'Basic realm="' + self.patroni.__class__.__name__ + '"'}
            return rh.write_response(401, reason, headers=headers)
        return True

    @staticmethod
    def __has_dual_stack() -> bool:
        """Check if the system has support for dual stack sockets.

        :returns: ``True`` if it has support for dual stack sockets.
        """
        if hasattr(socket, 'AF_INET6') and hasattr(socket, 'IPPROTO_IPV6') and hasattr(socket, 'IPV6_V6ONLY'):
            sock = None
            try:
                sock = socket.socket(socket.AF_INET6, socket.SOCK_STREAM)
                sock.setsockopt(socket.IPPROTO_IPV6, socket.IPV6_V6ONLY, False)
                return True
            except socket.error as e:
                logger.debug('Error when working with ipv6 socket: %s', e)
            finally:
                if sock:
                    sock.close()
        return False

    def __httpserver_init(self, host: str, port: int) -> None:
        """Start REST API HTTP server.

        .. note::
            If system has no support for dual stack sockets, then IPv4 is preferred over IPv6.

        :param host: host to bind REST API to.
        :param port: port to bind REST API to.
        """
        dual_stack = self.__has_dual_stack()
        hostname = host
        if hostname in ('', '*'):
            hostname = None

        info = socket.getaddrinfo(hostname, port, socket.AF_UNSPEC, socket.SOCK_STREAM, 0, socket.AI_PASSIVE)
        # in case dual stack is not supported we want IPv4 to be preferred over IPv6
        info.sort(key=lambda x: x[0] == socket.AF_INET, reverse=not dual_stack)

        self.address_family = info[0][0]
        try:
            HTTPServer.__init__(self, info[0][-1][:2], RestApiHandler)
        except socket.error:
            logger.error(
                "Couldn't start a service on '%s:%s', please check your `restapi.listen` configuration", hostname, port)
            raise

    def __initialize(self, listen: str, ssl_options: Dict[str, Any]) -> None:
        """Configure and start REST API HTTP server.

        .. note::
            This method can be called upon first initialization, and also when reloading Patroni. When reloading
            Patroni, it restarts the HTTP server thread.

        :param listen: IP and port to bind REST API to. It should be a string in the format ``host:port``, where
            ``host`` can be a hostname or IP address. It is the value of ``restapi.listen`` setting.
        :param ssl_options: dictionary that may contain the following keys, depending on what has been configured in
            ``restapi` section:
            * ``certfile``: path to PEM certificate. If given, will start in HTTPS mode;
            * ``keyfile``: path to key of ``certfile``;
            * ``keyfile_password``: password for decrypting ``keyfile``;
            * ``cafile``: path to CA file to validate client certificates;
            * ``ciphers``: permitted cipher suites;
            * ``verify_client``: value can be one among:
                * ``none``: do not check client certificates;
                * ``optional``: check client certificate only for unsafe REST API endpoints;
                * ``required``: check client certificate for all REST API endpoints.

        :raises ValueError: if any issue is faced while parsing *listen*.
        """
        try:
            host, port = split_host_port(listen, None)
        except Exception:
            raise ValueError('Invalid "restapi" config: expected <HOST>:<PORT> for "listen", but got "{0}"'
                             .format(listen))

        reloading_config = self.__listen is not None  # changing config in runtime
        if reloading_config:
            self.shutdown()
            # Rely on ThreadingMixIn.server_close() to have all requests terminate before we continue
            self.server_close()

        self.__listen = listen
        self.__ssl_options = ssl_options
        self._received_new_cert = False  # reset to False after reload_config()

        self.__httpserver_init(host, port)
        Thread.__init__(self, target=self.serve_forever)
        self._set_fd_cloexec(self.socket)

        # wrap socket with ssl if 'certfile' is defined in a config.yaml
        # Sometime it's also needed to pass reference to a 'keyfile'.
        self.__protocol = 'https' if ssl_options.get('certfile') else 'http'
        if self.__protocol == 'https':
            import ssl
            ctx = ssl.create_default_context(ssl.Purpose.CLIENT_AUTH, cafile=ssl_options.get('cafile'))
            if ssl_options.get('ciphers'):
                ctx.set_ciphers(ssl_options['ciphers'])
            ctx.load_cert_chain(certfile=ssl_options['certfile'], keyfile=ssl_options.get('keyfile'),
                                password=ssl_options.get('keyfile_password'))
            verify_client = ssl_options.get('verify_client')
            if verify_client:
                modes = {'none': ssl.CERT_NONE, 'optional': ssl.CERT_OPTIONAL, 'required': ssl.CERT_REQUIRED}
                if verify_client in modes:
                    ctx.verify_mode = modes[verify_client]
                else:
                    logger.error('Bad value in the "restapi.verify_client": %s', verify_client)
            self.__ssl_serial_number = self.get_certificate_serial_number()
            self.socket = ctx.wrap_socket(self.socket, server_side=True, do_handshake_on_connect=False)
        if reloading_config:
            self.start()

    def process_request_thread(self, request: Union[socket.socket, Tuple[bytes, socket.socket]],
                               client_address: Tuple[str, int]) -> None:
        """Process a request to the REST API.

        Wrapper for :func:`ThreadingMixIn.process_request_thread` that additionally:
            * Enable TCP keepalive
            * Perform SSL handshake (if an SSL socket).

        :param request: socket to handle the client request.
        :param client_address: tuple containing the client IP and port.
        """
        if isinstance(request, socket.socket):
            enable_keepalive(request, 10, 3)
        if hasattr(request, 'context'):  # SSLSocket
            from ssl import SSLSocket
            if isinstance(request, SSLSocket):  # pyright
                request.do_handshake()
        super(RestApiServer, self).process_request_thread(request, client_address)

    def shutdown_request(self, request: Union[socket.socket, Tuple[bytes, socket.socket]]) -> None:
        """Shut down a request to the REST API.

        Wrapper for :func:`HTTPServer.shutdown_request` that additionally:
            * Perform SSL shutdown handshake (if a SSL socket).

        :param request: socket to handle the client request.
        """
        if hasattr(request, 'context'):  # SSLSocket
            try:
                from ssl import SSLSocket
                if isinstance(request, SSLSocket):  # pyright
                    request.unwrap()
            except Exception as e:
                logger.debug('Failed to shutdown SSL connection: %r', e)
        super(RestApiServer, self).shutdown_request(request)

    def get_certificate_serial_number(self) -> Optional[str]:
        """Get serial number of the certificate used by the REST API.

        :returns: serial number of the certificate configured through ``restapi.certfile`` setting.
        """
        if self.__ssl_options.get('certfile'):
            import ssl
            try:
                ctx = ssl.SSLContext(ssl.PROTOCOL_TLS_CLIENT)
                crts = ctx.load_verify_locations(self.__ssl_options['certfile'])
                if crts:
                    return crts[0].get('serialNumber')
            except Exception as e:
                logger.error('Failed to get serial number from certificate %s: %r', self.__ssl_options['certfile'], e)

    def reload_local_certificate(self) -> Optional[bool]:
        """Reload the SSL certificate used by the REST API.

        :return: ``True`` if a different certificate has been configured through ``restapi.certfile` setting, ``None``
            otherwise.
        """
        if self.__protocol == 'https':
            on_disk_cert_serial_number = self.get_certificate_serial_number()
            if on_disk_cert_serial_number != self.__ssl_serial_number:
                self._received_new_cert = True
                self.__ssl_serial_number = on_disk_cert_serial_number
                return True

    def _build_allowlist(self, value: Optional[List[str]]) -> Iterator[Union[IPv4Network, IPv6Network]]:
        """Resolve each entry in *value* to an IP network object.

        :param value: list of IPs and/or networks contained in ``restapi.allowlist`` setting. Each item can be a host,
            an IP, or a network in CIDR format.

        :rtype: Iterator[Union[IPv4Network, IPv6Network]] of *host* + *port* resolved to IP networks.
        """
        if isinstance(value, list):
            for v in value:
                if '/' in v:  # netmask
                    try:
                        yield ip_network(v, False)
                    except Exception as e:
                        logger.error('Invalid value "%s" in the allowlist: %r', v, e)
                else:  # ip or hostname, try to resolve it
                    for ip in self.__resolve_ips(v, 8080):
                        yield ip

    def reload_config(self, config: Dict[str, Any]) -> None:
        """Reload REST API configuration.

        :param config: dictionary representing values under the ``restapi`` configuration section.
        :raises ValueError: if ``listen`` key is not present in *config*.
        """
        if 'listen' not in config:  # changing config in runtime
            raise ValueError('Can not find "restapi.listen" config')

        self.__allowlist = tuple(self._build_allowlist(config.get('allowlist')))
        self.__allowlist_include_members = config.get('allowlist_include_members')

        ssl_options = {n: config[n] for n in ('certfile', 'keyfile', 'keyfile_password',
                                              'cafile', 'ciphers') if n in config}

        self.http_extra_headers = config.get('http_extra_headers') or {}
        self.http_extra_headers.update((config.get('https_extra_headers') or {}) if ssl_options.get('certfile') else {})

        if isinstance(config.get('verify_client'), str):
            ssl_options['verify_client'] = config['verify_client'].lower()

        if self.__listen != config['listen'] or self.__ssl_options != ssl_options or self._received_new_cert:
            self.__initialize(config['listen'], ssl_options)

        self.__auth_key = base64.b64encode(config['auth'].encode('utf-8')) if 'auth' in config else None
        # pyright -- ``__listen`` is initially created as ``None``, but right after that it is replaced with a string
        # through :func:`__initialize`.
        if TYPE_CHECKING:  # pragma: no cover
            assert isinstance(self.__listen, str)
        self.connection_string = uri(self.__protocol, config.get('connect_address') or self.__listen, 'patroni')

    def handle_error(self, request: Union[socket.socket, Tuple[bytes, socket.socket]],
                     client_address: Tuple[str, int]) -> None:
        """Handle any exception that is thrown while handling a request to the REST API.

        Logs ``WARNING`` messages with the client information, and the stack trace of the faced exception.

        :param request: the request that faced an exception.
        :param client_address: a tuple composed of the IP and port of the client connection.
        """
        logger.warning('Exception happened during processing of request from %s:%s',
                       client_address[0], client_address[1])
        logger.warning(traceback.format_exc())<|MERGE_RESOLUTION|>--- conflicted
+++ resolved
@@ -1186,13 +1186,8 @@
                 result['role'] = postgresql.role
 
             if result['role'] == 'replica' and global_config.is_synchronous_mode\
-<<<<<<< HEAD
-                    and cluster.sync.matches(postgresql.name):
+                    and cluster and cluster.sync.matches(postgresql.name):
                 result['quorum_standby' if global_config.is_quorum_commit_mode else 'sync_standby'] = True
-=======
-                    and cluster and cluster.sync.matches(postgresql.name):
-                result['sync_standby'] = True
->>>>>>> 2f5bcbd8
 
             if row[1] > 0:
                 result['timeline'] = row[1]
