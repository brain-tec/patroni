--- conflicted
+++ resolved
@@ -882,30 +882,8 @@
 
         self._run_and_handle_exceptions(self._do_refresh_lease, True, retry=_retry)
 
-<<<<<<< HEAD
-        if self._lease:
-            cluster = self.cluster
-            leader_lease = cluster and isinstance(cluster.leader, Leader) and cluster.leader.session
-            if leader_lease != self._lease:
-                retry.ensure_deadline(1, Etcd3Error('update_leader timeout'))
-
-                fields = {'key': base64_encode(self.leader_path),
-                          'value': base64_encode(self._name), 'lease': self._lease}
-                # First we try to update lease on existing leader key "hoping" that we still owning it
-                compare1 = {'key': fields['key'], 'target': 'VALUE', 'value': fields['value']}
-                request_put = {'request_put': fields}
-                # If the first comparison failed we will try to create the new leader key in a transaction
-                compare2 = {'key': fields['key'], 'target': 'CREATE', 'create_revision': '0'}
-                request_txn = {'request_txn': {'compare': [compare2], 'success': [request_put]}}
-                ret = self._run_and_handle_exceptions(self._client.txn, compare1,
-                                                      request_put, request_txn, retry=_retry)
-                return ret.get('succeeded', False)\
-                    or ret.get('responses', [{}])[0].get('response_txn', {}).get('succeeded', False)
-=======
         if self._lease and leader.session != self._lease:
-            retry.deadline = retry.stoptime - time.time()
-            if retry.deadline < 1:
-                raise Etcd3Error('update_leader timeout')
+            retry.ensure_deadline(1, Etcd3Error('update_leader timeout'))
 
             fields = {'key': base64_encode(self.leader_path), 'value': base64_encode(self._name), 'lease': self._lease}
             # First we try to update lease on existing leader key "hoping" that we still owning it
@@ -917,7 +895,6 @@
             ret = self._run_and_handle_exceptions(self._client.txn, compare1, request_put, request_txn, retry=_retry)
             return ret.get('succeeded', False)\
                 or ret.get('responses', [{}])[0].get('response_txn', {}).get('succeeded', False)
->>>>>>> af8e5f0d
         return bool(self._lease)
 
     @catch_etcd_errors
