--- conflicted
+++ resolved
@@ -998,17 +998,10 @@
 
     def _process_multisync_prepromote(self) -> bool:
         """Handle synchronous replication state before promote with one or more sync standbys.
-<<<<<<< HEAD
 
         In non strict synchronous mode we just set ourselves as the authoritative source of truth and
         make changes to /sync key and synchronous_standby_names when standbys connect.
 
-=======
-
-        In non strict synchronous mode we just set ourselves as the authoritative source of truth and
-        make changes to /sync key and synchronous_standby_names when standbys connect.
-
->>>>>>> 6534abb4
         In strict synchronous mode we want to keep syncing to enough nodes satisfying invariant of /sync key.
 
         :returns: ``True`` if on success or ``False`` if failed to update /sync key in DCS.
@@ -1030,44 +1023,8 @@
 
         if not self.dcs.write_sync_state(self.state_handler.name, sync, 0, version=self.cluster.sync.version):
             return False
-<<<<<<< HEAD
 
         self.state_handler.sync_handler.set_synchronous_standby_names(sync, numsync)
-        return True
-
-    def _process_quorum_prepromote(self) -> None:
-        """Handle synchronous replication state before promote when quorum commit is requested.
-
-        Just set synchronous_standby_names to satisfy invariant of the /sync key and let quorum replication
-        state machine handle membership changes later.
-
-        .. note::
-            We don't do anything special here for non strict synchronous mode.
-        """
-        quorum = self.cluster.sync.quorum if self.quorum_commit_mode_is_active() else 0
-        sync = CaseInsensitiveSet(self.cluster.sync.members)
-        numsync = len(sync) - quorum - 1  # -1 because sync includes former leader
-        if self.state_handler.name in sync:
-            sync.discard(self.state_handler.name)
-        else:  # Node outside voters is being promoted because of manual failover or it achieved quorum
-            numsync += 1
-        numsync = max(numsync, global_config.min_synchronous_nodes)
-=======
->>>>>>> 6534abb4
-
-        self.state_handler.sync_handler.set_synchronous_standby_names(sync, numsync)
-
-    def process_sync_replication_prepromote(self) -> bool:
-        """Handle sync replication state before promote.
-
-        :returns: ``True`` if on success or ``False`` if failed to update /sync key in DCS.
-        """
-        if self.is_quorum_commit_mode():
-            self._process_quorum_prepromote()
-        elif self.is_synchronous_mode():
-            return self._process_multisync_prepromote()
-        elif not self.is_synchronous_mode():
-            self.disable_synchronous_replication()
         return True
 
     def _process_quorum_prepromote(self) -> None:
