--- conflicted
+++ resolved
@@ -1389,17 +1389,10 @@
 
         # Test sync set to '*' when synchronous_mode_strict is enabled
         mock_set_sync.reset_mock()
-<<<<<<< HEAD
         self.p.sync_handler.current_state = Mock(return_value=_SyncState('priority', 0, 0, CaseInsensitiveSet(),
                                                                          CaseInsensitiveSet()))
-        with patch('patroni.config.GlobalConfig.is_synchronous_mode_strict', PropertyMock(return_value=True)):
+        with patch.object(global_config.__class__, 'is_synchronous_mode_strict', PropertyMock(return_value=True)):
             self.ha.run_cycle()
-=======
-        self.p.sync_handler.current_state = Mock(return_value=(CaseInsensitiveSet(), CaseInsensitiveSet()))
-        self.ha.cluster.config.data['synchronous_mode_strict'] = True
-        global_config.update(self.ha.cluster)
-        self.ha.run_cycle()
->>>>>>> 193c73f6
         mock_set_sync.assert_called_once_with(CaseInsensitiveSet('*'))
 
     def test_sync_replication_become_primary(self):
@@ -1679,11 +1672,11 @@
             mock_logger.assert_called()
             self.assertTrue(mock_logger.call_args[0][0].startswith('Request to Citus coordinator'))
 
+    @patch.object(global_config.__class__, 'is_synchronous_mode', PropertyMock(return_value=True))
+    @patch.object(global_config.__class__, 'is_quorum_commit_mode', PropertyMock(return_value=True))
     def test_process_sync_replication_prepromote(self):
         self.p._major_version = 90500
         self.ha.cluster = get_cluster_initialized_without_leader(sync=('other', self.p.name + ',foo'))
-        self.ha.cluster.config.data.update({'synchronous_mode': 'quorum'})
-        self.ha.global_config = self.ha.patroni.config.get_global_config(self.ha.cluster)
         self.p.is_primary = false
         self.p.set_role('replica')
         mock_write_sync = self.ha.dcs.write_sync_state = Mock(return_value=None)
@@ -1725,14 +1718,13 @@
         self.assertEqual(mock_set_sync.call_count, 1)
         self.assertEqual(mock_set_sync.call_args_list[0][0], ('ANY 3 (foo,other,postgresql0)',))
 
+    @patch.object(global_config.__class__, 'is_synchronous_mode', PropertyMock(return_value=True))
+    @patch.object(global_config.__class__, 'is_quorum_commit_mode', PropertyMock(return_value=True))
     def test__process_quorum_replication(self):
         self.p._major_version = 150000
         self.ha.has_lock = true
         mock_set_sync = self.p.config.set_synchronous_standby_names = Mock()
         self.p.name = 'leader'
-
-        self.ha.cluster.config.data.update({'synchronous_mode': 'quorum'})
-        self.ha.global_config = self.ha.patroni.config.get_global_config(self.ha.cluster)
 
         mock_write_sync = self.ha.dcs.write_sync_state = Mock(return_value=None)
         # Test /sync key is attempted to set and failed when missing or invalid
@@ -1762,8 +1754,6 @@
                                                                          CaseInsensitiveSet(['foo']))])
         mock_write_sync = self.ha.dcs.write_sync_state = Mock(return_value=SyncState(1, 'leader', 'foo', 0))
         self.ha.cluster = get_cluster_initialized_with_leader(sync=('leader', 'foo'))
-        self.ha.cluster.config.data.update({'synchronous_mode': 'quorum'})
-        self.ha.global_config = self.ha.patroni.config.get_global_config(self.ha.cluster)
         # Test the sync node is removed from voters, added to ssn
         with patch.object(Postgresql, 'synchronous_standby_names', Mock(return_value='other')), \
                 patch('time.sleep', Mock()):
@@ -1775,14 +1765,13 @@
         self.assertEqual(mock_set_sync.call_args_list[0][0], ('ANY 1 (other)',))
 
         # Test ANY 1 (*) when synchronous_mode_strict and no nodes available
-        self.ha.cluster.config.data.update({'synchronous_mode_strict': True})
-        self.ha.global_config = self.ha.patroni.config.get_global_config(self.ha.cluster)
         self.p.sync_handler.current_state = Mock(return_value=_SyncState('quorum', 1, 0,
                                                                          CaseInsensitiveSet(['other', 'foo']),
                                                                          CaseInsensitiveSet()))
         mock_write_sync.reset_mock()
         mock_set_sync.reset_mock()
-        self.ha.run_cycle()
+        with patch.object(global_config.__class__, 'is_synchronous_mode_strict', PropertyMock(return_value=True)):
+            self.ha.run_cycle()
         self.assertEqual(mock_write_sync.call_count, 1)
         self.assertEqual(mock_write_sync.call_args_list[0][0], (self.p.name, CaseInsensitiveSet(), 0))
         self.assertEqual(mock_write_sync.call_args_list[0][1], {'version': 0})
