--- conflicted
+++ resolved
@@ -614,17 +614,11 @@
 class SyncState(NamedTuple):
     """Immutable object (namedtuple) which represents last observed synchronous replication state.
 
-<<<<<<< HEAD
-    :param version: modification version of a synchronization key in a Configuration Store
-    :param leader: reference to member that was leader
-    :param sync_standby: synchronous standby list (comma delimited) which are last synchronized to leader
-    :param quorum: if the node from sync_standby list is doing a leader race it should
-                   see at least quorum other nodes from the sync_standby + leader list
-=======
     :ivar version: modification version of a synchronization key in a Configuration Store.
     :ivar leader: reference to member that was leader.
     :ivar sync_standby: synchronous standby list (comma delimited) which are last synchronized to leader.
->>>>>>> 9dd177e5
+    :ivar quorum: if the node from sync_standby list is doing a leader race it should
+                  see at least quorum other nodes from the sync_standby + leader list.
     """
 
     version: Optional[_Version]
@@ -673,17 +667,13 @@
 
     @staticmethod
     def empty(version: Optional[_Version] = None) -> 'SyncState':
-<<<<<<< HEAD
+        """Construct an empty :class:`SyncState` instance.
+
+        :param version: optional version number.
+
+        :returns: empty synchronisation state object.
+        """
         return SyncState(version, None, None, 0)
-=======
-        """Construct an empty :class:`SyncState` instance.
-
-        :param version: optional version number.
-
-        :returns: empty synchronisation state object.
-        """
-        return SyncState(version, None, None)
->>>>>>> 9dd177e5
 
     @property
     def is_empty(self) -> bool:
@@ -701,44 +691,21 @@
         return list(filter(lambda a: a, [s.strip() for s in value.split(',')]))
 
     @property
-<<<<<<< HEAD
     def voters(self) -> List[str]:
-        """:returns: sync_standby as list."""
-=======
+        """:attr:`~SyncState.sync_standby` as list or an empty list if undefined or object considered ``empty``."""
+        return self._str_to_list(self.sync_standby) if not self.is_empty and self.sync_standby else []
+
+    @property
     def members(self) -> List[str]:
-        """:attr:`~SyncState.sync_standby` as list or an empty list if undefined or object considered ``empty``."""
->>>>>>> 9dd177e5
-        return self._str_to_list(self.sync_standby) if not self.is_empty and self.sync_standby else []
-
-    @property
-    def members(self) -> List[str]:
-        """:returns: leader and all voters as list"""
+        """:attr:`~SyncState.sync_standby` and :attr:`~SyncState.leader` as list
+           or an empty list if object considered ``empty``.
+        """
         return [] if not self.leader else [self.leader] + self.voters
 
     def matches(self, name: Optional[str], check_leader: bool = False) -> bool:
         """Checks if node is presented in the /sync state.
 
         Since PostgreSQL does case-insensitive checks for synchronous_standby_name we do it also.
-<<<<<<< HEAD
-        :param name: name of the node
-        :param check_leader: by default the name is searched in members, check_leader=True will include leader to list
-        :returns: `True` if the /sync key not :func:`is_empty` and a given name is among presented in the sync state
-        >>> s = SyncState(1, 'foo', 'bar,zoo', 0)
-        >>> s.matches('foo')
-        False
-        >>> s.matches('fOo', True)
-        True
-        >>> s.matches('Bar')
-        True
-        >>> s.matches('zoO')
-        True
-        >>> s.matches('baz')
-        False
-        >>> s.matches(None)
-        False
-        >>> SyncState.empty(1).matches('foo')
-        False
-=======
 
         :param name: name of the node.
         :param check_leader: by default the *name* is searched for only in members, a value of ``True`` will include the
@@ -748,7 +715,7 @@
                   the sync state.
 
         :Example:
-            >>> s = SyncState(1, 'foo', 'bar,zoo')
+            >>> s = SyncState(1, 'foo', 'bar,zoo', 0)
 
             >>> s.matches('foo')
             False
@@ -770,7 +737,6 @@
 
             >>> SyncState.empty(1).matches('foo')
             False
->>>>>>> 9dd177e5
         """
         ret = False
         if name and not self.is_empty:
@@ -1836,25 +1802,16 @@
         """
 
     @staticmethod
-<<<<<<< HEAD
     def sync_state(leader: Optional[str], sync_standby: Optional[Collection[str]],
                    quorum: Optional[int]) -> Dict[str, Any]:
-        """Build sync_state dict.
-        The sync_standby key being kept for backward compatibility.
-        :param leader: name of the leader node that manages /sync key
-        :param sync_standby: collection of currently known synchronous standby node names
+        """Build ``sync_state`` dictionary.
+
+        :param leader: name of the leader node that manages ``/sync`` key.
+        :param sync_standby: collection of currently known synchronous standby node names.
         :param quorum: if the node from sync_standby list is doing a leader race it should
                        see at least quorum other nodes from the sync_standby + leader list
-        :returns: dictionary that later could be serialized to JSON or saved directly to DCS
-=======
-    def sync_state(leader: Optional[str], sync_standby: Optional[Collection[str]]) -> Dict[str, Any]:
-        """Build ``sync_state`` dictionary.
-
-        :param leader: name of the leader node that manages ``/sync`` key.
-        :param sync_standby: collection of currently known synchronous standby node names.
 
         :returns: dictionary that later could be serialized to JSON or saved directly to DCS.
->>>>>>> 9dd177e5
         """
         return {'leader': leader, 'quorum': quorum,
                 'sync_standby': ','.join(sorted(sync_standby)) if sync_standby else None}
@@ -1862,15 +1819,6 @@
     def write_sync_state(self, leader: Optional[str], sync_standby: Optional[Collection[str]],
                          quorum: Optional[int], version: Optional[Any] = None) -> Optional[SyncState]:
         """Write the new synchronous state to DCS.
-<<<<<<< HEAD
-        Calls :func:`sync_state` method to build a dict and than calls DCS specific :func:`set_sync_state_value` method.
-        :param leader: name of the leader node that manages /sync key
-        :param sync_standby: collection of currently known synchronous standby node names
-        :param version: for conditional update of the key/object
-        :param quorum: if the node from sync_standby list is doing a leader race it should
-                       see at least quorum other nodes from the sync_standby + leader list
-        :returns: the new :class:`SyncState` object or None
-=======
 
         Calls :meth:`~AbstractDCS.sync_state` to build a dictionary and then calls DCS specific
         :meth:`~AbstractDCS.set_sync_state_value`.
@@ -1878,9 +1826,10 @@
         :param leader: name of the leader node that manages ``/sync`` key.
         :param sync_standby: collection of currently known synchronous standby node names.
         :param version: for conditional update of the key/object.
+        :param quorum: if the node from sync_standby list is doing a leader race it should
+                       see at least quorum other nodes from the sync_standby + leader list
 
         :returns: the new :class:`SyncState` object or ``None``.
->>>>>>> 9dd177e5
         """
         sync_value = self.sync_state(leader, sync_standby, quorum)
         ret = self.set_sync_state_value(json.dumps(sync_value, separators=(',', ':')), version)
