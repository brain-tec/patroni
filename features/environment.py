--- conflicted
+++ resolved
@@ -2,6 +2,7 @@
 import datetime
 import os
 import json
+import psutil
 import shutil
 import signal
 import six
@@ -200,17 +201,13 @@
             'logging_collector': 'on', 'log_destination': 'csvlog',
             'log_directory': self._output_dir.replace('\\', '/'),
             'log_filename': name + '.log', 'log_statement': 'all', 'log_min_messages': 'debug1',
-<<<<<<< HEAD
-            'unix_socket_directories': tempfile.gettempdir()})
+            'unix_socket_directories': tempfile.gettempdir().replace('\\', '/')})
         config['postgresql']['pg_hba'] = [
             'local all all trust',
             'local replication all trust',
             'host replication replicator all md5',
             'host all all all md5'
         ]
-=======
-            'unix_socket_directories': tempfile.gettempdir().replace('\\', '/')})
->>>>>>> 580530b3
 
         if 'bootstrap' in config:
             config['bootstrap']['post_bootstrap'] = 'psql -w -c "SELECT 1"'
@@ -362,12 +359,12 @@
 
     def start_outage(self):
         if not self._paused and self._handle:
-            self._handle.send_signal(signal.SIGSTOP)
+            self._handle.suspend()
             self._paused = True
 
     def stop_outage(self):
         if self._paused and self._handle:
-            self._handle.send_signal(signal.SIGCONT)
+            self._handle.resume()
             self._paused = False
 
     def path(self, key=None, scope='batman'):
@@ -408,8 +405,8 @@
         self._config_file = self._work_directory + '.json'
         with open(self._config_file, 'wb') as f:
             f.write(b'{"session_ttl_min":"5s","server":true,"bootstrap":true,"advertise_addr":"127.0.0.1"}')
-        return subprocess.Popen(['consul', 'agent', '-config-file', self._config_file, '-data-dir',
-                                 self._work_directory], stdout=self._log, stderr=subprocess.STDOUT)
+        return psutil.Popen(['consul', 'agent', '-config-file', self._config_file, '-data-dir',
+                             self._work_directory], stdout=self._log, stderr=subprocess.STDOUT)
 
     def stop(self, kill=False, timeout=15):
         super(ConsulController, self).stop(kill=kill, timeout=timeout)
@@ -445,12 +442,8 @@
         self._client_cls = client_cls
 
     def _start(self):
-<<<<<<< HEAD
-        return subprocess.Popen(["etcd", "--enable-v2=true", "--data-dir", self._work_directory],
-=======
-        return subprocess.Popen(["etcd", "--data-dir", self._work_directory],
->>>>>>> 580530b3
-                                stdout=self._log, stderr=subprocess.STDOUT)
+        return psutil.Popen(["etcd", "--enable-v2=true", "--data-dir", self._work_directory],
+                            stdout=self._log, stderr=subprocess.STDOUT)
 
     def _is_running(self):
         from patroni.dcs.etcd import DnsCachingResolver
@@ -693,9 +686,9 @@
         del env['PATRONI_RAFT_PARTNER_ADDRS']
         env['PATRONI_RAFT_SELF_ADDR'] = self.CONTROLLER_ADDR
         env['PATRONI_RAFT_DATA_DIR'] = self._work_directory
-        return subprocess.Popen([sys.executable, '-m', 'coverage', 'run',
-                                '--source=patroni', '-p', 'patroni_raft_controller.py'],
-                                stdout=self._log, stderr=subprocess.STDOUT, env=env)
+        return psutil.Popen([sys.executable, '-m', 'coverage', 'run',
+                             '--source=patroni', '-p', 'patroni_raft_controller.py'],
+                            stdout=self._log, stderr=subprocess.STDOUT, env=env)
 
     def query(self, key, scope='batman'):
         ret = self._raft.get(self.path(key, scope))
@@ -724,6 +717,7 @@
 
     PYTHON = sys.executable.replace('\\', '/')
     BACKUP_SCRIPT = [PYTHON, 'features/backup_create.py']
+    BACKUP_RESTORE_SCRIPT = ' '.join((PYTHON, os.path.abspath('features/backup_restore.py'))).replace('\\', '/')
     ARCHIVE_RESTORE_SCRIPT = ' '.join((PYTHON, os.path.abspath('features/archive-restore.py')))
 
     def __init__(self, context):
@@ -800,11 +794,7 @@
                     'archive_mode': 'on',
                     'archive_command': (self.ARCHIVE_RESTORE_SCRIPT + ' --mode archive ' +
                                         '--dirname {} --filename %f --pathname %p').format(
-<<<<<<< HEAD
-                                        os.path.join(self.patroni_path, 'data', 'wal_archive_clone'))
-=======
-                                        os.path.join(self.patroni_path, 'data', 'wal_archive').replace('\\', '/'))
->>>>>>> 580530b3
+                                        os.path.join(self.patroni_path, 'data', 'wal_archive_clone').replace('\\', '/'))
                 },
                 'authentication': {
                     'superuser': {'password': 'zalando1'},
@@ -820,18 +810,14 @@
             'bootstrap': {
                 'method': 'backup_restore',
                 'backup_restore': {
-                    'command': (self.PYTHON + ' features/backup_restore.py --sourcedir=' +
+                    'command': (self.BACKUP_RESTORE_SCRIPT + ' --sourcedir=' +
                                 os.path.join(self.patroni_path, 'data', 'basebackup').replace('\\', '/')),
                     'recovery_conf': {
                         'recovery_target_action': 'promote',
                         'recovery_target_timeline': 'latest',
                         'restore_command': (self.ARCHIVE_RESTORE_SCRIPT + ' --mode restore ' +
                                             '--dirname {} --filename %f --pathname %p').format(
-<<<<<<< HEAD
-                                            os.path.join(self.patroni_path, 'data', 'wal_archive_clone'))
-=======
-                                            os.path.join(self.patroni_path, 'data', 'wal_archive').replace('\\', '/'))
->>>>>>> 580530b3
+                            os.path.join(self.patroni_path, 'data', 'wal_archive_clone').replace('\\', '/'))
                     }
                 }
             },
@@ -851,12 +837,12 @@
                 'recovery_conf': {
                     'restore_command': (self.ARCHIVE_RESTORE_SCRIPT + ' --mode restore ' +
                                         '--dirname {} --filename %f --pathname %p').format(
-                                        os.path.join(self.patroni_path, 'data', 'wal_archive'))
+                                        os.path.join(self.patroni_path, 'data', 'wal_archive').replace('\\', '/'))
                 },
                 'create_replica_methods': ['no_master_bootstrap'],
                 'no_master_bootstrap': {
-                    'command': (sys.executable + ' features/backup_restore.py --sourcedir=' +
-                                os.path.join(self.patroni_path, 'data', 'basebackup')),
+                    'command': (self.BACKUP_RESTORE_SCRIPT + ' --sourcedir=' +
+                                os.path.join(self.patroni_path, 'data', 'basebackup').replace('\\', '/')),
                     'no_master': '1'
                 }
             }
